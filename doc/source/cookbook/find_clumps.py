import numpy as np

import yt
from yt.analysis_modules.level_sets.api import (Clump, find_clumps,
                                                get_lowest_clumps)

fn = "IsolatedGalaxy/galaxy0030/galaxy0030"  # parameter file to load
# this is the field we look for contours over -- we could do
# this over anything.  Other common choices are 'AveragedDensity'
# and 'Dark_Matter_Density'.
field = "density"

step = 2.0  # This is the multiplicative interval between contours.

ds = yt.load(fn)  # load data

# We want to find clumps over the entire dataset, so we'll just grab the whole
# thing!  This is a convenience parameter that prepares an object that covers
# the whole domain.  Note, though, that it will load on demand and not before!
<<<<<<< HEAD
data_source = pf.disk([0.5, 0.5, 0.5], [0., 0., 1.], 
                        pf.quan(8,'code_length'), 
                        pf.quan(1., 'code_length'))
=======
data_source = ds.disk([0.5, 0.5, 0.5], [0., 0., 1.],
                      (8., 'kpc'), (1., 'kpc'))
>>>>>>> c36b46b2

# Now we set some sane min/max values between which we want to find contours.
# This is how we tell the clump finder what to look for -- it won't look for
# contours connected below or above these threshold values.
c_min = 10**np.floor(np.log10(data_source[field]).min())
c_max = 10**np.floor(np.log10(data_source[field]).max() + 1)

# keep only clumps with at least 20 cells
function = 'self.data[\'%s\'].size > 20' % field

# Now find get our 'base' clump -- this one just covers the whole domain.
master_clump = Clump(data_source, None, field, function=function)

# This next command accepts our base clump and we say the range between which
# we want to contour.  It recursively finds clumps within the master clump, at
# intervals defined by the step size we feed it.  The current value is
# *multiplied* by step size, rather than added to it -- so this means if you
# want to look in log10 space intervals, you would supply step = 10.0.
find_clumps(master_clump, c_min, c_max, step)

# As it goes, it appends the information about all the sub-clumps to the
# master-clump.  Among different ways we can examine it, there's a convenience
# function for outputting the full index to a file.
f = open('%s_clump_index.txt' % ds, 'w')
yt.amods.level_sets.write_clump_index(master_clump, 0, f)
f.close()

# We can also output some handy information, as well.
f = open('%s_clumps.txt' % ds, 'w')
yt.amods.level_sets.write_clumps(master_clump, 0, f)
f.close()

# We can traverse the clump index to get a list of all of the 'leaf' clumps
leaf_clumps = get_lowest_clumps(master_clump)

# If you'd like to visualize these clumps, a list of clumps can be supplied to
# the "clumps" callback on a plot.  First, we create a projection plot:
prj = yt.ProjectionPlot(ds, 2, field, center='c', width=(20, 'kpc'))

# Next we annotate the plot with contours on the borders of the clumps
prj.annotate_clumps(leaf_clumps)

# Lastly, we write the plot to disk.
prj.save('clumps')

# We can also save the clump object to disk to read in later so we don't have
# to spend a lot of time regenerating the clump objects.
ds.h.save_object(master_clump, 'My_clumps')

# Later, we can read in the clump object like so,
master_clump = ds.load_object('My_clumps')<|MERGE_RESOLUTION|>--- conflicted
+++ resolved
@@ -17,14 +17,8 @@
 # We want to find clumps over the entire dataset, so we'll just grab the whole
 # thing!  This is a convenience parameter that prepares an object that covers
 # the whole domain.  Note, though, that it will load on demand and not before!
-<<<<<<< HEAD
-data_source = pf.disk([0.5, 0.5, 0.5], [0., 0., 1.], 
-                        pf.quan(8,'code_length'), 
-                        pf.quan(1., 'code_length'))
-=======
 data_source = ds.disk([0.5, 0.5, 0.5], [0., 0., 1.],
                       (8., 'kpc'), (1., 'kpc'))
->>>>>>> c36b46b2
 
 # Now we set some sane min/max values between which we want to find contours.
 # This is how we tell the clump finder what to look for -- it won't look for
