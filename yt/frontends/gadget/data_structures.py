--- conflicted
+++ resolved
@@ -107,17 +107,12 @@
                  field_spec="default",
                  ptype_spec="default",
                  units_override=None,
-<<<<<<< HEAD
                  unit_system="cgs",
                  use_dark_factor = False,
                  w_0 = -1.0,
                  w_a = 0.0):
-        if self._instantiated: return
-=======
-                 unit_system="cgs"):
         if self._instantiated:
             return
->>>>>>> 8b516255
         self._header_spec = self._setup_binary_spec(
             header_spec, gadget_header_specs)
         self._field_spec = self._setup_binary_spec(
