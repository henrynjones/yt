--- conflicted
+++ resolved
@@ -134,27 +134,13 @@
             dt = ds.dtype.newbyteorder("N") # Native
             pos = np.empty(ds.shape, dtype=dt)
             pos[:] = ds
-<<<<<<< HEAD
-            if np.any(pos.min(axis=0) < self.ds.domain_left_edge) or \
-               np.any(pos.max(axis=0) > self.ds.domain_right_edge):
-                raise YTDomainOverflow(pos.min(axis=0),
-                                       pos.max(axis=0),
-                                       self.ds.domain_left_edge,
-                                       self.ds.domain_right_edge)
-            regions.add_data_file(pos, data_file.file_id)
+            regions.add_data_file(pos, data_file.file_id,
+                                  data_file.ds.filter_bbox)
             morton[ind:ind+pos.shape[0]] = compute_morton(
                 pos[:,0], pos[:,1], pos[:,2],
                 data_file.ds.domain_left_edge,
-                data_file.ds.domain_right_edge)
-=======
-            regions.add_data_file(pos, data_file.file_id,
-                                  data_file.pf.filter_bbox)
-            morton[ind:ind+pos.shape[0]] = compute_morton(
-                pos[:,0], pos[:,1], pos[:,2],
-                data_file.pf.domain_left_edge,
-                data_file.pf.domain_right_edge,
-                data_file.pf.filter_bbox)
->>>>>>> 3bd624d4
+                data_file.ds.domain_right_edge,
+                data_file.ds.filter_bbox)
             ind += pos.shape[0]
         f.close()
         return morton
@@ -332,20 +318,9 @@
             # The first total_particles * 3 values are positions
             pp = np.fromfile(f, dtype = 'float32', count = count*3)
             pp.shape = (count, 3)
-<<<<<<< HEAD
-            if np.any(pp.min(axis=0) < self.ds.domain_left_edge) or \
-               np.any(pp.max(axis=0) > self.ds.domain_right_edge):
-                raise YTDomainOverflow(pp.min(axis=0),
-                                       pp.max(axis=0),
-                                       self.ds.domain_left_edge,
-                                       self.ds.domain_right_edge)
-        regions.add_data_file(pp, data_file.file_id)
-        morton = compute_morton(pp[:,0], pp[:,1], pp[:,2], DLE, DRE)
-=======
-        regions.add_data_file(pp, data_file.file_id, data_file.pf.filter_bbox)
+        regions.add_data_file(pp, data_file.file_id, data_file.ds.filter_bbox)
         morton = compute_morton(pp[:,0], pp[:,1], pp[:,2], DLE, DRE,
-                                data_file.pf.filter_bbox)
->>>>>>> 3bd624d4
+                                data_file.ds.filter_bbox)
         return morton
 
     def _count_particles(self, data_file):
@@ -630,14 +605,6 @@
                         mylog.debug("Spanning: %0.3e .. %0.3e in %s", mi, ma, ax)
                         mis[axi] = mi
                         mas[axi] = ma
-<<<<<<< HEAD
-                    if np.any(mis < ds.domain_left_edge) or \
-                       np.any(mas > ds.domain_right_edge):
-                        raise YTDomainOverflow(mis, mas,
-                                               ds.domain_left_edge,
-                                               ds.domain_right_edge)
-=======
->>>>>>> 3bd624d4
                     pos = np.empty((pp.size, 3), dtype="float64")
                     for i, ax in enumerate("xyz"):
                         eps = np.finfo(pp["Coordinates"][ax].dtype).eps
@@ -794,14 +761,9 @@
                                   data_file.pf.filter_bbox)
             morton[ind:ind+c.shape[0]] = compute_morton(
                 c[:,0], c[:,1], c[:,2],
-<<<<<<< HEAD
                 data_file.ds.domain_left_edge,
-                data_file.ds.domain_right_edge)
-=======
-                data_file.pf.domain_left_edge,
-                data_file.pf.domain_right_edge,
-                data_filter.pf.filter_bbox)
->>>>>>> 3bd624d4
+                data_file.ds.domain_right_edge,
+                data_file.ds.filter_bbox)
             ind += c.shape[0]
         return morton
 
