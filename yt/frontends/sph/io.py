"""
Gadget-specific data-file handling function




"""

#-----------------------------------------------------------------------------
# Copyright (c) 2013, yt Development Team.
#
# Distributed under the terms of the Modified BSD License.
#
# The full license is in the file COPYING.txt, distributed with this software.
#-----------------------------------------------------------------------------

<<<<<<< HEAD


    
                                  



=======
import glob
>>>>>>> 25990667
import h5py
import numpy as np
from .definitions import gadget_ptypes, ghdf5_ptypes
from yt.funcs import *
from yt.utilities.exceptions import *

from yt.utilities.io_handler import \
    BaseIOHandler

from yt.utilities.fortran_utils import read_record
from yt.utilities.lib.geometry_utils import compute_morton

from yt.geometry.oct_container import _ORDER_MAX

try:
    import requests
except ImportError:
    requests = None

CHUNKSIZE = 10000000

def _get_h5_handle(fn):
    try:
        f = h5py.File(fn, "r")
    except IOError as e:
        print "ERROR OPENING %s" % (fn)
        if os.path.exists(fn):
            print "FILENAME EXISTS"
        else:
            print "FILENAME DOES NOT EXIST"
        raise
    return f

class IOHandlerOWLS(BaseIOHandler):
    _dataset_type = "OWLS"
    _vector_fields = ("Coordinates", "Velocity", "Velocities")
    _known_ptypes = ghdf5_ptypes
    _var_mass = None
    _element_fields = ('Hydrogen', 'Helium', 'Carbon', 'Nitrogen', 'Oxygen', 
                       'Neon', 'Magnesium', 'Silicon', 'Iron' )


    @property
    def var_mass(self):
        if self._var_mass is None:
            vm = []
            for i, v in enumerate(self.pf["Massarr"]):
                if v == 0:
                    vm.append(self._known_ptypes[i])
            self._var_mass = tuple(vm)
        return self._var_mass

    def _read_fluid_selection(self, chunks, selector, fields, size):
        raise NotImplementedError

    def _read_particle_coords(self, chunks, ptf):
        # This will read chunks and yield the results.
        chunks = list(chunks)
        data_files = set([])
        for chunk in chunks:
            for obj in chunk.objs:
                data_files.update(obj.data_files)
        for data_file in data_files:
            f = _get_h5_handle(data_file.filename)
            # This double-reads
            for ptype, field_list in sorted(ptf.items()):
                x = f["/%s/Coordinates" % ptype][:,0].astype("float64")
                y = f["/%s/Coordinates" % ptype][:,1].astype("float64")
                z = f["/%s/Coordinates" % ptype][:,2].astype("float64")
                yield ptype, (x, y, z)
            f.close()

    def _read_particle_fields(self, chunks, ptf, selector):
        # Now we have all the sizes, and we can allocate
        data_files = set([])
        for chunk in chunks:
            for obj in chunk.objs:
                data_files.update(obj.data_files)
        for data_file in data_files:
            f = _get_h5_handle(data_file.filename)
            for ptype, field_list in sorted(ptf.items()):
                g = f["/%s" % ptype]
                coords = g["Coordinates"][:].astype("float64")
                mask = selector.select_points(
                            coords[:,0], coords[:,1], coords[:,2])
                del coords
                if mask is None: continue
                for field in field_list:
                    
                    if field in ("Mass", "Masses") and \
                        ptype not in self.var_mass:
                        data = np.empty(mask.sum(), dtype="float64")
                        ind = self._known_ptypes.index(ptype) 
                        data[:] = self.pf["Massarr"][ind]

                    elif field in self._element_fields:
                        rfield = 'ElementAbundance/' + field
                        data = g[rfield][:][mask,...]

                    else:
                        data = g[field][:][mask,...]

                    yield (ptype, field), data
            f.close()

    def _initialize_index(self, data_file, regions):
        f = _get_h5_handle(data_file.filename)
        pcount = f["/Header"].attrs["NumPart_ThisFile"][:].sum()
        morton = np.empty(pcount, dtype='uint64')
        ind = 0
        for key in f.keys():
            if not key.startswith("PartType"): continue
            if "Coordinates" not in f[key]: continue
            ds = f[key]["Coordinates"]
            dt = ds.dtype.newbyteorder("N") # Native
            pos = np.empty(ds.shape, dtype=dt)
            pos[:] = ds
            if np.any(pos.min(axis=0) < self.pf.domain_left_edge) or \
               np.any(pos.max(axis=0) > self.pf.domain_right_edge):
                raise YTDomainOverflow(pos.min(axis=0),
                                       pos.max(axis=0),
                                       self.pf.domain_left_edge,
                                       self.pf.domain_right_edge)
            regions.add_data_file(pos, data_file.file_id)
            morton[ind:ind+pos.shape[0]] = compute_morton(
                pos[:,0], pos[:,1], pos[:,2],
                data_file.pf.domain_left_edge,
                data_file.pf.domain_right_edge)
            ind += pos.shape[0]
        f.close()
        return morton

    def _count_particles(self, data_file):
        f = _get_h5_handle(data_file.filename)
        pcount = f["/Header"].attrs["NumPart_ThisFile"][:]
        f.close()
        npart = dict(("PartType%s" % (i), v) for i, v in enumerate(pcount)) 
        return npart


    def _identify_fields(self, data_file):
        f = _get_h5_handle(data_file.filename)
        fields = []
        cname = self.pf._particle_coordinates_name  # Coordinates
        mname = self.pf._particle_mass_name  # Mass

        # loop over all keys in OWLS hdf5 file
        #--------------------------------------------------
        for key in f.keys():   

            # only want particle data
            #--------------------------------------
            if not key.startswith("PartType"): continue

            # particle data group
            #--------------------------------------
            g = f[key]
            if cname not in g: continue

            # note str => not unicode!

            #ptype = int(key[8:])
            ptype = str(key)

            # loop over all keys in PartTypeX group
            #----------------------------------------
            for k in g.keys():

                if k == 'ElementAbundance':
                    gp = g[k]
                    for j in gp.keys():
                        kk = j
                        fields.append((ptype, str(kk)))
                else:
                    kk = k
                    if not hasattr(g[kk], "shape"): continue
                    fields.append((ptype, str(kk)))


        f.close()
        return fields, {}

class IOHandlerGadgetHDF5(IOHandlerOWLS):
    _dataset_type = "gadget_hdf5"

ZeroMass = object()

class IOHandlerGadgetBinary(BaseIOHandler):
    _dataset_type = "gadget_binary"
    _vector_fields = ("Coordinates", "Velocity", "Velocities")

    # Particle types (Table 3 in GADGET-2 user guide)
    #
    # Blocks in the file:
    #   HEAD
    #   POS
    #   VEL
    #   ID
    #   MASS    (variable mass only)
    #   U       (gas only)
    #   RHO     (gas only)
    #   HSML    (gas only)
    #   POT     (only if enabled in makefile)
    #   ACCE    (only if enabled in makefile)
    #   ENDT    (only if enabled in makefile)
    #   TSTP    (only if enabled in makefile)

    _var_mass = None

    def __init__(self, pf, *args, **kwargs):
        self._fields = pf._field_spec
        self._ptypes = pf._ptype_spec
        super(IOHandlerGadgetBinary, self).__init__(pf, *args, **kwargs)

    @property
    def var_mass(self):
        if self._var_mass is None:
            vm = []
            for i, v in enumerate(self.pf["Massarr"]):
                if v == 0:
                    vm.append(self._ptypes[i])
            self._var_mass = tuple(vm)
        return self._var_mass

    def _read_fluid_selection(self, chunks, selector, fields, size):
        raise NotImplementedError

    def _read_particle_coords(self, chunks, ptf):
        data_files = set([])
        for chunk in chunks:
            for obj in chunk.objs:
                data_files.update(obj.data_files)
        for data_file in data_files:
            poff = data_file.field_offsets
            tp = data_file.total_particles
            f = open(data_file.filename, "rb")
            for ptype in ptf:
                # This is where we could implement sub-chunking
                f.seek(poff[ptype, "Coordinates"], os.SEEK_SET)
                pos = self._read_field_from_file(f,
                            tp[ptype], "Coordinates")
                yield ptype, (pos[:,0], pos[:,1], pos[:,2])
            f.close()

    def _read_particle_fields(self, chunks, ptf, selector):
        data_files = set([])
        for chunk in chunks:
            for obj in chunk.objs:
                data_files.update(obj.data_files)
        for data_file in data_files:
            poff = data_file.field_offsets
            tp = data_file.total_particles
            f = open(data_file.filename, "rb")
            for ptype, field_list in sorted(ptf.items()):
                f.seek(poff[ptype, "Coordinates"], os.SEEK_SET)
                pos = self._read_field_from_file(f,
                            tp[ptype], "Coordinates")
                mask = selector.select_points(
                    pos[:,0], pos[:,1], pos[:,2])
                del pos
                if mask is None: continue
                for field in field_list:
                    if field == "Mass" and ptype not in self.var_mass:
                        data = np.empty(mask.sum(), dtype="float64")
                        m = self.pf.parameters["Massarr"][
                            self._ptypes.index(ptype)]
                        data[:] = m
                        yield (ptype, field), data
                        continue
                    f.seek(poff[ptype, field], os.SEEK_SET)
                    data = self._read_field_from_file(f, tp[ptype], field)
                    data = data[mask,...]
                    yield (ptype, field), data
            f.close()

    def _read_field_from_file(self, f, count, name):
        if count == 0: return
        if name == "ParticleIDs":
            dt = "uint32"
        else:
            dt = "float32"
        if name in self._vector_fields:
            count *= 3
        arr = np.fromfile(f, dtype=dt, count = count)
        if name in self._vector_fields:
            arr = arr.reshape((count/3, 3), order="C")
        return arr.astype("float64")

    def _initialize_index(self, data_file, regions):
        count = sum(data_file.total_particles.values())
        DLE = data_file.pf.domain_left_edge
        DRE = data_file.pf.domain_right_edge
        dx = (DRE - DLE) / 2**_ORDER_MAX
        with open(data_file.filename, "rb") as f:
            # We add on an additionally 4 for the first record.
            f.seek(data_file._position_offset + 4)
            # The first total_particles * 3 values are positions
            pp = np.fromfile(f, dtype = 'float32', count = count*3)
            pp.shape = (count, 3)
            if np.any(pp.min(axis=0) < self.pf.domain_left_edge) or \
               np.any(pp.max(axis=0) > self.pf.domain_right_edge):
                raise YTDomainOverflow(pp.min(axis=0),
                                       pp.max(axis=0),
                                       self.pf.domain_left_edge,
                                       self.pf.domain_right_edge)
        regions.add_data_file(pp, data_file.file_id)
        morton = compute_morton(pp[:,0], pp[:,1], pp[:,2], DLE, DRE)
        return morton

    def _count_particles(self, data_file):
        npart = dict((self._ptypes[i], v)
            for i, v in enumerate(data_file.header["Npart"])) 
        return npart

    # header is 256, but we have 4 at beginning and end for ints
    _field_size = 4
    def _calculate_field_offsets(self, field_list, pcount,
                                 offset, file_size = None):
        # field_list is (ftype, fname) but the blocks are ordered
        # (fname, ftype) in the file.
        pos = offset
        fs = self._field_size
        offsets = {}
        for field in self._fields:
            if not isinstance(field, types.StringTypes):
                field = field[0]
            if not any( (ptype, field) in field_list
                        for ptype in self._ptypes):
                continue
            pos += 4
            for ptype in self._ptypes:
                if field == "Mass" and ptype not in self.var_mass:
                    continue
                if (ptype, field) not in field_list:
                    continue
                offsets[(ptype, field)] = pos
                if field in self._vector_fields:
                    pos += 3 * pcount[ptype] * fs
                else:
                    pos += pcount[ptype] * fs
            pos += 4
        if file_size is not None:
            if file_size != pos:
                mylog.warning("Your Gadget-2 file may have extra " +
                              "columns or different precision!")
        return offsets

    def _identify_fields(self, domain):
        # We can just look at the particle counts.
        field_list = []
        tp = domain.total_particles
        for i, ptype in enumerate(self._ptypes):
            count = tp[ptype]
            if count == 0: continue
            m = domain.header["Massarr"][i]
            for field in self._fields:
                if isinstance(field, types.TupleType):
                    field, req = field
                    if req is ZeroMass:
                        if m > 0.0 : continue
                    elif req != ptype:
                        continue
                field_list.append((ptype, field))
        return field_list, {}

class IOHandlerTipsyBinary(BaseIOHandler):
    _dataset_type = "tipsy"
    _vector_fields = ("Coordinates", "Velocity", "Velocities")

    _pdtypes = None # dtypes, to be filled in later

    _ptypes = ( "Gas",
                "DarkMatter",
                "Stars" )

    _aux_fields = []
    _fields = ( ("Gas", "Mass"),
                ("Gas", "Coordinates"),
                ("Gas", "Velocities"),
                ("Gas", "Density"),
                ("Gas", "Temperature"),
                ("Gas", "Epsilon"),
                ("Gas", "Metals"),
                ("Gas", "Phi"),
                ("DarkMatter", "Mass"),
                ("DarkMatter", "Coordinates"),
                ("DarkMatter", "Velocities"),
                ("DarkMatter", "Epsilon"),
                ("DarkMatter", "Phi"),
                ("Stars", "Mass"),
                ("Stars", "Coordinates"),
                ("Stars", "Velocities"),
                ("Stars", "Metals"),
                ("Stars", "FormationTime"),
                ("Stars", "Epsilon"),
                ("Stars", "Phi")
              )

    def _read_fluid_selection(self, chunks, selector, fields, size):
        raise NotImplementedError

    def _read_aux_fields(self, field, mask, data_file):
        """
        Read in auxiliary files from gasoline/pkdgrav 
        """
        filename = data_file.filename+'.'+field
        dtype = None
        # We need to do some fairly ugly detection to see what format the auxiliary
        # files are in.  They can be either ascii or binary, and the binary files can be
        # either floats, ints, or doubles.  We're going to use a try-catch cascade to 
        # determine the format.
        try:#ASCII
            auxdata = np.genfromtxt(filename, skip_header=1)
            if auxdata.size != np.sum(data_file.total_particles.values()):
                print "Error reading auxiliary tipsy file"
                raise RuntimeError 
        except ValueError:#binary/xdr
            f = open(filename, 'rb')
            l = struct.unpack(data_file.pf.endian+"i", f.read(4))[0]
            if l != np.sum(data_file.total_particles.values()):
                print "Error reading auxiliary tipsy file"
                raise RuntimeError
            dtype = 'd'
            if field in ('iord', 'igasorder', 'grp'):#These fields are integers
                dtype = 'i'
            try:# If we try loading doubles by default, we can catch an exception and try floats next
                auxdata = np.array(struct.unpack(data_file.pf.endian+(l*dtype), f.read()))
            except struct.error:
                f.seek(4)
                dtype = 'f'
                try:
                    auxdata = np.array(struct.unpack(data_file.pf.endian+(l*dtype), f.read()))
                except struct.error: # None of the binary attempts to read succeeded
                    print "Error reading auxiliary tipsy file"
                    raise RuntimeError
            
        # Use the mask to slice out the appropriate particle type data
        if mask.size == data_file.total_particles['DarkMatter']:
            return auxdata[:data_file.total_particles['DarkMatter']]
        elif mask.size == data_file.total_particles['Gas']:
            return auxdata[data_file.total_particles['DarkMatter']:data_file.total_particles['Stars']]
        else:
            return auxdata[data_file.total_particles['Stars']:]

    def _fill_fields(self, fields, vals, mask, data_file):
        if mask is None:
            size = 0
        else:
            size = mask.sum()
        rv = {}
        for field in fields:
            mylog.debug("Allocating %s values for %s", size, field)
            if field in self._aux_fields: #Read each of the auxiliary fields
                rv[field] = self._read_aux_fields(field, mask, data_file)
            elif field in self._vector_fields:
                rv[field] = np.empty((size, 3), dtype="float64")
                if size == 0: continue
                rv[field][:,0] = vals[field]['x'][mask]
                rv[field][:,1] = vals[field]['y'][mask]
                rv[field][:,2] = vals[field]['z'][mask]
            else:
                rv[field] = np.empty(size, dtype="float64")
                if size == 0: continue
                rv[field][:] = vals[field][mask]
            if field == "Coordinates":
                eps = np.finfo(rv[field].dtype).eps
                for i in range(3):
                  rv[field][:,i] = np.clip(rv[field][:,i],
                      self.domain_left_edge[i] + eps,
                      self.domain_right_edge[i] - eps)
        return rv


    def _read_particle_coords(self, chunks, ptf):
        data_files = set([])
        for chunk in chunks:
            for obj in chunk.objs:
                data_files.update(obj.data_files)
        for data_file in data_files:
            poff = data_file.field_offsets
            tp = data_file.total_particles
            f = open(data_file.filename, "rb")
            for ptype, field_list in sorted(ptf.items(), key=lambda a: poff[a[0]]):
                if tp[ptype] == 0: continue
                f.seek(poff[ptype], os.SEEK_SET)
                p = np.fromfile(f, self._pdtypes[ptype], count=tp[ptype])
                d = [p["Coordinates"][ax].astype("float64") for ax in 'xyz']
                del p
                yield ptype, d

    def _read_particle_fields(self, chunks, ptf, selector):
        chunks = list(chunks)
        data_files = set([])
        for chunk in chunks:
            for obj in chunk.objs:
                data_files.update(obj.data_files)
        for data_file in data_files:
            poff = data_file.field_offsets
            tp = data_file.total_particles
            f = open(data_file.filename, "rb")
            for ptype, field_list in sorted(ptf.items(), key=lambda a: poff[a[0]]):
                f.seek(poff[ptype], os.SEEK_SET)
                p = np.fromfile(f, self._pdtypes[ptype], count=tp[ptype])
                mask = selector.select_points(
                    p["Coordinates"]['x'].astype("float64"),
                    p["Coordinates"]['y'].astype("float64"),
                    p["Coordinates"]['z'].astype("float64"))
                if mask is None: continue
                tf = self._fill_fields(field_list, p, mask, data_file)
                for field in field_list:
                    yield (ptype, field), tf.pop(field)
            f.close()

    def _initialize_index(self, data_file, regions):
        pf = data_file.pf
        morton = np.empty(sum(data_file.total_particles.values()),
                          dtype="uint64")
        ind = 0
        DLE, DRE = pf.domain_left_edge, pf.domain_right_edge
        dx = (DRE - DLE) / (2**_ORDER_MAX)
        self.domain_left_edge = DLE.in_units("code_length").ndarray_view()
        self.domain_right_edge = DRE.in_units("code_length").ndarray_view()
        with open(data_file.filename, "rb") as f:
            f.seek(pf._header_offset)
            for iptype, ptype in enumerate(self._ptypes):
                # We'll just add the individual types separately
                count = data_file.total_particles[ptype]
                if count == 0: continue
                start, stop = ind, ind + count
                while ind < stop:
                    c = min(CHUNKSIZE, stop - ind)
                    pp = np.fromfile(f, dtype = self._pdtypes[ptype],
                                     count = c)
                    mis = np.empty(3, dtype="float64")
                    mas = np.empty(3, dtype="float64")
                    for axi, ax in enumerate('xyz'):
                        mi = pp["Coordinates"][ax].min()
                        ma = pp["Coordinates"][ax].max()
                        mylog.debug("Spanning: %0.3e .. %0.3e in %s", mi, ma, ax)
                        mis[axi] = mi
                        mas[axi] = ma
                    if np.any(mis < pf.domain_left_edge) or \
                       np.any(mas > pf.domain_right_edge):
                        raise YTDomainOverflow(mis, mas,
                                               pf.domain_left_edge,
                                               pf.domain_right_edge)
                    pos = np.empty((pp.size, 3), dtype="float64")
                    for i, ax in enumerate("xyz"):
                        eps = np.finfo(pp["Coordinates"][ax].dtype).eps
                        pos[:,i] = np.clip(pp["Coordinates"][ax],
                                    self.domain_left_edge[i] + eps,
                                    self.domain_right_edge[i] - eps)
                    regions.add_data_file(pos, data_file.file_id)
                    morton[ind:ind+c] = compute_morton(
                        pos[:,0], pos[:,1], pos[:,2],
                        DLE, DRE)
                    ind += c
        mylog.info("Adding %0.3e particles", morton.size)
        return morton

    def _count_particles(self, data_file):
        npart = {
            "Gas": data_file.pf.parameters['nsph'],
            "Stars": data_file.pf.parameters['nstar'],
            "DarkMatter": data_file.pf.parameters['ndark']
        }
        return npart

    def _create_dtypes(self, data_file):
        # We can just look at the particle counts.
        self._header_offset = data_file.pf._header_offset
        self._pdtypes = {}
        pds = {}
        field_list = []
        tp = data_file.total_particles
        aux_filenames = glob.glob(data_file.filename+'.*') # Find out which auxiliaries we have
        self._aux_fields = [f[1+len(data_file.filename):] for f in aux_filenames]
        for ptype, field in self._fields:
            pfields = []
            if tp[ptype] == 0: continue
            dtbase = data_file.pf._field_dtypes.get(field, 'f')
            ff = "%s%s" % (data_file.pf.endian, dtbase)
            if field in self._vector_fields:
                dt = (field, [('x', ff), ('y', ff), ('z', ff)])
            else:
                dt = (field, ff)
            pds.setdefault(ptype, []).append(dt)
            field_list.append((ptype, field))
        for ptype in pds:
            self._pdtypes[ptype] = np.dtype(pds[ptype])
        if any(["Gas"==f[0] for f in field_list]): #Add the auxiliary fields to each ptype we have
            field_list += [("Gas",a) for a in self._aux_fields] 
        if any(["DarkMatter"==f[0] for f in field_list]):
            field_list += [("DarkMatter",a) for a in self._aux_fields] 
        if any(["Stars"==f[0] for f in field_list]):
            field_list += [("Stars",a) for a in self._aux_fields] 
        self._field_list = field_list
        return self._field_list

    def _identify_fields(self, data_file):
        return self._field_list, {}

    def _calculate_particle_offsets(self, data_file):
        field_offsets = {}
        pos = data_file.pf._header_offset
        for ptype in self._ptypes:
            field_offsets[ptype] = pos
            if data_file.total_particles[ptype] == 0: continue
            size = self._pdtypes[ptype].itemsize
            pos += data_file.total_particles[ptype] * size
        return field_offsets

class IOHandlerHTTPStream(BaseIOHandler):
    _dataset_type = "http_particle_stream"
    _vector_fields = ("Coordinates", "Velocity", "Velocities")
    
    def __init__(self, pf):
        if requests is None:
            raise RuntimeError
        self._url = pf.base_url 
        # This should eventually manage the IO and cache it
        self.total_bytes = 0
        super(IOHandlerHTTPStream, self).__init__(pf)

    def _open_stream(self, data_file, field):
        # This does not actually stream yet!
        ftype, fname = field
        s = "%s/%s/%s/%s" % (self._url,
            data_file.file_id, ftype, fname)
        mylog.info("Loading URL %s", s)
        resp = requests.get(s)
        if resp.status_code != 200:
            raise RuntimeError
        self.total_bytes += len(resp.content)
        return resp.content

    def _identify_fields(self, data_file):
        f = []
        for ftype, fname in self.pf.parameters["field_list"]:
            f.append((str(ftype), str(fname)))
        return f, {}

    def _read_particle_coords(self, chunks, ptf):
        chunks = list(chunks)
        data_files = set([])
        for chunk in chunks:
            for obj in chunk.objs:
                data_files.update(obj.data_files)
        for data_file in data_files:
            for ptype in ptf:
                s = self._open_stream(data_file, (ptype, "Coordinates"))
                c = np.frombuffer(s, dtype="float64")
                c.shape = (c.shape[0]/3.0, 3)
                yield ptype, (c[:,0], c[:,1], c[:,2])

    def _read_particle_fields(self, chunks, ptf, selector):
        # Now we have all the sizes, and we can allocate
        data_files = set([])
        for chunk in chunks:
            for obj in chunk.objs:
                data_files.update(obj.data_files)
        for data_file in data_files:
            for ptype, field_list in sorted(ptf.items()):
                s = self._open_stream(data_file, (ptype, "Coordinates"))
                c = np.frombuffer(s, dtype="float64")
                c.shape = (c.shape[0]/3.0, 3)
                mask = selector.select_points(
                            c[:,0], c[:,1], c[:,2])
                del c
                if mask is None: continue
                for field in field_list:
                    s = self._open_stream(data_file, (ptype, field))
                    c = np.frombuffer(s, dtype="float64")
                    if field in self._vector_fields:
                        c.shape = (c.shape[0]/3.0, 3)
                    data = c[mask, ...]
                    yield (ptype, field), data

    def _initialize_index(self, data_file, regions):
        header = self.pf.parameters
        ptypes = header["particle_count"][data_file.file_id].keys()
        pcount = sum(header["particle_count"][data_file.file_id].values())
        morton = np.empty(pcount, dtype='uint64')
        ind = 0
        for ptype in ptypes:
            s = self._open_stream(data_file, (ptype, "Coordinates"))
            c = np.frombuffer(s, dtype="float64")
            c.shape = (c.shape[0]/3.0, 3)
            regions.add_data_file(c, data_file.file_id)
            morton[ind:ind+c.shape[0]] = compute_morton(
                c[:,0], c[:,1], c[:,2],
                data_file.pf.domain_left_edge,
                data_file.pf.domain_right_edge)
            ind += c.shape[0]
        return morton

    def _count_particles(self, data_file):
        return self.pf.parameters["particle_count"][data_file.file_id]<|MERGE_RESOLUTION|>--- conflicted
+++ resolved
@@ -14,17 +14,7 @@
 # The full license is in the file COPYING.txt, distributed with this software.
 #-----------------------------------------------------------------------------
 
-<<<<<<< HEAD
-
-
-    
-                                  
-
-
-
-=======
 import glob
->>>>>>> 25990667
 import h5py
 import numpy as np
 from .definitions import gadget_ptypes, ghdf5_ptypes
