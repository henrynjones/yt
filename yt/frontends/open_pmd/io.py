--- conflicted
+++ resolved
@@ -124,7 +124,6 @@
                         continue
                     pds = ds[species]
                     for field in ptf[ptype]:
-<<<<<<< HEAD
                         # just chop off 'particle',
                         record = field.split("_")[1:]
                         component = record[-1]
@@ -141,16 +140,7 @@
                                 grid.pindex,
                                 grid.poffset,
                             )[mask]
-                        for request_field in rfm[(ptype, field)]:
-=======
-                        component = "/".join(field.split("_")[1:])
-                        component = component.replace("positionCoarse", "position")
-                        component = component.replace("-", "_")
-                        data = get_component(pds, component, grid.pindex, grid.poffset)[
-                            mask
-                        ]
                         for request_field in rfm[ptype, field]:
->>>>>>> 192f26bd
                             rv[request_field][
                                 ind[request_field] : ind[request_field] + data.shape[0]
                             ] = data
