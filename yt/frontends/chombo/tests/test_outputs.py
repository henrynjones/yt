--- conflicted
+++ resolved
@@ -50,16 +50,10 @@
 zp = "ZeldovichPancake/plt32.2d.hdf5"
 @requires_pf(zp)
 def test_zp():
-<<<<<<< HEAD
-    pf = data_dir_load(zp)
-    yield assert_equal, str(pf), "plt32.2d.hdf5"
-    for test in small_patch_amr(zp, _zp_fields, input_center="c", input_weight="rhs"):
-=======
     ds = data_dir_load(zp)
     yield assert_equal, str(ds), "plt32.2d.hdf5"
     for test in small_patch_amr(zp, _zp_fields, input_center="c",
                                 input_weight="rhs"):
->>>>>>> 2021fc47
         test_tb.__name__ = test.description
         yield test
 
