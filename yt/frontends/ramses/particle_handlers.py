import abc
import os

from yt.config import ytcfg
from yt.funcs import mylog
from yt.utilities.cython_fortran_utils import FortranFile

from .field_handlers import HandlerMixin
from .io import _read_part_file_descriptor

PARTICLE_HANDLERS = set()


def get_particle_handlers():
    return PARTICLE_HANDLERS


def register_particle_handler(ph):
    PARTICLE_HANDLERS.add(ph)


class ParticleFileHandler(abc.ABC, HandlerMixin):
    """
    Abstract class to handle particles in RAMSES. Each instance
    represents a single file (one domain).

    To add support to a new particle file, inherit from this class and
    implement all functions containing a `NotImplementedError`.

    See `SinkParticleFileHandler` for an example implementation."""

    _file_type = "particle"

    # These properties are static properties
    ptype = None  # The name to give to the particle type
    fname = None  # The name of the file(s).
    file_descriptor = None  # The name of the file descriptor (if any)

    attrs = None  # The attributes of the header
    known_fields = None  # A list of tuple containing the field name and its type
    config_field = None  # Name of the config section (if any)

    # These properties are computed dynamically
    field_offsets = None  # Mapping from field to offset in file
    field_types = (
        None  # Mapping from field to the type of the data (float, integer, ...)
    )
    local_particle_count = None  # The number of particle in the domain

    def __init_subclass__(cls, *args, **kwargs):
        """
        Registers subclasses at creation.
        """
        super().__init_subclass__(*args, **kwargs)

        if cls.ptype is not None:
            register_particle_handler(cls)

        cls._unique_registry = {}
        return cls

<<<<<<< HEAD
    def __init__(self, domain):
        self.setup_handler(domain)
=======
        If you need more flexibility, rewrite this function to your
        need in the inherited class.
        """
        self.ds = ds
        self.domain = domain
        self.domain_id = domain.domain_id
        basename = os.path.abspath(ds.root_folder)
        iout = int(os.path.basename(ds.parameter_filename).split(".")[0].split("_")[1])

        if ds.num_groups > 0:
            igroup = ((domain.domain_id - 1) // ds.group_size) + 1
            full_path = os.path.join(
                basename,
                f"group_{igroup:05d}",
                self.fname.format(iout=iout, icpu=domain.domain_id),
            )
        else:
            full_path = os.path.join(
                basename, self.fname.format(iout=iout, icpu=domain.domain_id)
            )

        if os.path.exists(full_path):
            self.fname = full_path
        else:
            raise FileNotFoundError(
                f"Could not find particle file (type: {self.ptype}). Tried {full_path}"
            )

        if self.file_descriptor is not None:
            if ds.num_groups > 0:
                # The particle file descriptor is *only* in the first group
                self.file_descriptor = os.path.join(
                    basename, "group_00001", self.file_descriptor
                )
            else:
                self.file_descriptor = os.path.join(basename, self.file_descriptor)
>>>>>>> f4b6bb75

        # Attempt to read the list of fields from the config file
        if self.config_field and ytcfg.has_section(self.config_field):
            cfg = ytcfg.get(self.config_field, "fields")
            known_fields = []
            for c in (_.strip() for _ in cfg.split("\n") if _.strip() != ""):
                field, field_type = (_.strip() for _ in c.split(","))
                known_fields.append((field, field_type))
            self.known_fields = known_fields

    @abc.abstractmethod
    def read_header(self):
        """
        This function is called once per file. It should:

        * read the header of the file and store any relevant information
        * detect the fields in the file
        * compute the offsets (location in the file) of each field

        It is in charge of setting `self.field_offsets` and `self.field_types`.

        * `field_offsets`: dictionary: tuple -> integer
            A dictionary that maps `(type, field_name)` to their
            location in the file (integer)
        * `field_types`: dictionary: tuple -> character
            A dictionary that maps `(type, field_name)` to their type
            (character), following Python's struct convention.
        """
        pass


class DefaultParticleFileHandler(ParticleFileHandler):
    ptype = "io"
    fname = "part_{iout:05d}.out{icpu:05d}"
    file_descriptor = "part_file_descriptor.txt"
    config_field = "ramses-particles"

    attrs = (
        ("ncpu", 1, "i"),
        ("ndim", 1, "i"),
        ("npart", 1, "i"),
        ("localseed", -1, "i"),
        ("nstar_tot", 1, "i"),
        ("mstar_tot", 1, "d"),
        ("mstar_lost", 1, "d"),
        ("nsink", 1, "i"),
    )

    known_fields = [
        ("particle_position_x", "d"),
        ("particle_position_y", "d"),
        ("particle_position_z", "d"),
        ("particle_velocity_x", "d"),
        ("particle_velocity_y", "d"),
        ("particle_velocity_z", "d"),
        ("particle_mass", "d"),
        ("particle_identity", "i"),
        ("particle_refinement_level", "i"),
    ]

    def read_header(self):
        if not self.exists:
            self.field_offsets = {}
            self.field_types = {}
            self.local_particle_count = 0
            return

        fd = FortranFile(self.fname)
        fd.seek(0, os.SEEK_END)
        flen = fd.tell()
        fd.seek(0)
        hvals = {}
        attrs = self.attrs
        hvals.update(fd.read_attrs(attrs))
        self.header = hvals
        self.local_particle_count = hvals["npart"]
        extra_particle_fields = self.ds._extra_particle_fields

        if self.has_descriptor:
            particle_fields = _read_part_file_descriptor(self.file_descriptor)
        else:
            particle_fields = list(self.known_fields)

            if extra_particle_fields is not None:
                particle_fields += extra_particle_fields

        if hvals["nstar_tot"] > 0 and extra_particle_fields is not None:
            particle_fields += [
                ("particle_birth_time", "d"),
                ("particle_metallicity", "d"),
            ]

        field_offsets = {}
        _pfields = {}

        ptype = self.ptype

        # Read offsets
        for field, vtype in particle_fields:
            if fd.tell() >= flen:
                break
            field_offsets[ptype, field] = fd.tell()
            _pfields[ptype, field] = vtype
            fd.skip(1)

        iextra = 0
        while fd.tell() < flen:
            iextra += 1
            field, vtype = ("particle_extra_field_%i" % iextra, "d")
            particle_fields.append((field, vtype))

            field_offsets[ptype, field] = fd.tell()
            _pfields[ptype, field] = vtype
            fd.skip(1)

        fd.close()

        if iextra > 0 and not self.ds._warned_extra_fields["io"]:
            mylog.warning(
                "Detected %s extra particle fields assuming kind "
                "`double`. Consider using the `extra_particle_fields` "
                "keyword argument if you have unexpected behavior.",
                iextra,
            )
            self.ds._warned_extra_fields["io"] = True

        self.field_offsets = field_offsets
        self.field_types = _pfields


class SinkParticleFileHandler(ParticleFileHandler):
    """Handle sink files"""

    ptype = "sink"
    fname = "sink_{iout:05d}.out{icpu:05d}"
    file_descriptor = "sink_file_descriptor.txt"
    config_field = "ramses-sink-particles"

    attrs = (("nsink", 1, "i"), ("nindsink", 1, "i"))

    known_fields = [
        ("particle_identifier", "i"),
        ("particle_mass", "d"),
        ("particle_position_x", "d"),
        ("particle_position_y", "d"),
        ("particle_position_z", "d"),
        ("particle_velocity_x", "d"),
        ("particle_velocity_y", "d"),
        ("particle_velocity_z", "d"),
        ("particle_birth_time", "d"),
        ("BH_real_accretion", "d"),
        ("BH_bondi_accretion", "d"),
        ("BH_eddington_accretion", "d"),
        ("BH_esave", "d"),
        ("gas_spin_x", "d"),
        ("gas_spin_y", "d"),
        ("gas_spin_z", "d"),
        ("BH_spin_x", "d"),
        ("BH_spin_y", "d"),
        ("BH_spin_z", "d"),
        ("BH_spin", "d"),
        ("BH_efficiency", "d"),
    ]

    def read_header(self):
        if not self.exists:
            self.field_offsets = {}
            self.field_types = {}
            self.local_particle_count = 0
            return
        fd = FortranFile(self.fname)
        fd.seek(0, os.SEEK_END)
        flen = fd.tell()
        fd.seek(0)
        hvals = {}
        # Read the header of the file
        attrs = self.attrs

        hvals.update(fd.read_attrs(attrs))
        self._header = hvals

        # This is somehow a trick here: we only want one domain to
        # be read, as ramses writes all the sinks in all the
        # domains. Here, we set the local_particle_count to 0 except
        # for the first domain to be red.
        if getattr(self.ds, "_sink_file_flag", False):
            self.local_particle_count = 0
        else:
            self.ds._sink_file_flag = True
            self.local_particle_count = hvals["nsink"]

        # Read the fields + add the sink properties
        if self.has_descriptor:
            fields = _read_part_file_descriptor(self.file_descriptor)
        else:
            fields = list(self.known_fields)

        # Note: this follows RAMSES convention.
        for i in range(self.ds.dimensionality * 2 + 1):
            for ilvl in range(self.ds.max_level + 1):
                fields.append((f"particle_prop_{ilvl}_{i}", "d"))

        field_offsets = {}
        _pfields = {}

        # Fill the fields, offsets and types
        self.fields = []
        for field, vtype in fields:
            self.fields.append(field)
            if fd.tell() >= flen:
                break
            field_offsets[self.ptype, field] = fd.tell()
            _pfields[self.ptype, field] = vtype
            fd.skip(1)
        self.field_offsets = field_offsets
        self.field_types = _pfields
        fd.close()<|MERGE_RESOLUTION|>--- conflicted
+++ resolved
@@ -59,47 +59,8 @@
         cls._unique_registry = {}
         return cls
 
-<<<<<<< HEAD
     def __init__(self, domain):
         self.setup_handler(domain)
-=======
-        If you need more flexibility, rewrite this function to your
-        need in the inherited class.
-        """
-        self.ds = ds
-        self.domain = domain
-        self.domain_id = domain.domain_id
-        basename = os.path.abspath(ds.root_folder)
-        iout = int(os.path.basename(ds.parameter_filename).split(".")[0].split("_")[1])
-
-        if ds.num_groups > 0:
-            igroup = ((domain.domain_id - 1) // ds.group_size) + 1
-            full_path = os.path.join(
-                basename,
-                f"group_{igroup:05d}",
-                self.fname.format(iout=iout, icpu=domain.domain_id),
-            )
-        else:
-            full_path = os.path.join(
-                basename, self.fname.format(iout=iout, icpu=domain.domain_id)
-            )
-
-        if os.path.exists(full_path):
-            self.fname = full_path
-        else:
-            raise FileNotFoundError(
-                f"Could not find particle file (type: {self.ptype}). Tried {full_path}"
-            )
-
-        if self.file_descriptor is not None:
-            if ds.num_groups > 0:
-                # The particle file descriptor is *only* in the first group
-                self.file_descriptor = os.path.join(
-                    basename, "group_00001", self.file_descriptor
-                )
-            else:
-                self.file_descriptor = os.path.join(basename, self.file_descriptor)
->>>>>>> f4b6bb75
 
         # Attempt to read the list of fields from the config file
         if self.config_field and ytcfg.has_section(self.config_field):
