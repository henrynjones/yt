--- conflicted
+++ resolved
@@ -152,7 +152,6 @@
             # Select relevant fiels
             subs_fields = filter(lambda f: f[0] == ptype, fields)
 
-<<<<<<< HEAD
             ok = False
             for ph in subset.domain.particle_handlers:
                 if ph.ptype == ptype:
@@ -172,39 +171,14 @@
 
         return tr
 
-VERSION_RE = re.compile('# version: *(\d+)')
-VAR_DESC_RE = re.compile(r'\s*(\d+),\s*(\w+),\s*(\w+)')
-=======
-            if ptype == 'io':
-                fname = subset.domain.part_fn
-                foffsets = subset.domain.particle_field_offsets
-                data_types = subset.domain.particle_field_types
-
-            elif ptype == 'sink':
-                fname = subset.domain.sink_fn
-                foffsets = subset.domain.sink_field_offsets
-                data_types = subset.domain.sink_field_types
-
-            else:
-                # Raise here an exception
-                raise YTFieldTypeNotFound(ptype)
-
-            tr.update(_ramses_particle_file_handler(
-                fname, foffsets, data_types, subset, subs_fields))
-
-        return tr
-
->>>>>>> f357b28b
+
 def _read_part_file_descriptor(fname):
     """
     Read the particle file descriptor and returns the array of the fields found.
     """
-<<<<<<< HEAD
-=======
     VERSION_RE = re.compile('# version: *(\d+)')
     VAR_DESC_RE = re.compile(r'\s*(\d+),\s*(\w+),\s*(\w+)')
 
->>>>>>> f357b28b
     # Mapping
     mapping = [
         ('position_x', 'particle_position_x'),
@@ -223,10 +197,6 @@
     mapping = {k: v for k, v in mapping}
 
     with open(fname, 'r') as f:
-<<<<<<< HEAD
-        f = open(fname, 'r')
-=======
->>>>>>> f357b28b
         line = f.readline()
         tmp = VERSION_RE.match(line)
         mylog.info('Reading part file descriptor.')
