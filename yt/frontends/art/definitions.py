"""
Definitions specific to ART

Author: Christopher E. Moody <cemoody@ucsc.edu>
Affiliation: UC Santa Cruz
Homepage: http://yt-project.org/
License:
  Copyright (C) 2011 Christopher E. Moody.  All Rights
  Reserved.

  This file is part of yt.

  yt is free software; you can redistribute it and/or modify
  it under the terms of the GNU General Public License as published by
  the Free Software Foundation; either version 3 of the License, or
  (at your option) any later version.

  This program is distributed in the hope that it will be useful,
  but WITHOUT ANY WARRANTY; without even the implied warranty of
  MERCHANTABILITY or FITNESS FOR A PARTICULAR PURPOSE.  See the
  GNU General Public License for more details.

  You should have received a copy of the GNU General Public License
  along with this program.  If not, see <http://www.gnu.org/licenses/>.

"""

fluid_fields= [ 
    'Density',
    'TotalEnergy',
    'XMomentumDensity',
    'YMomentumDensity',
    'ZMomentumDensity',
    'Pressure',
    'Gamma',
    'GasEnergy',
    'MetalDensitySNII',
    'MetalDensitySNIa',
    'PotentialNew',
    'PotentialOld'
]

particle_fields= [
    'particle_age',
    'particle_index',
    'particle_mass',
    'particle_mass_initial',
    'particle_creation_time',
    'particle_metallicity1',
    'particle_metallicity2',
    'particle_metallicity',
    'particle_position_x',
    'particle_position_y',
    'particle_position_z',
    'particle_velocity_x',
    'particle_velocity_y',
    'particle_velocity_z',
    'particle_type'
]

<<<<<<< HEAD
=======
particle_star_fields = [
    'particle_age',
    'particle_mass',
    'particle_mass_initial',
    'particle_creation_time',
    'particle_metallicity1',
    'particle_metallicity2',
    'particle_metallicity',
]

>>>>>>> 315d26cc
filename_pattern = {				
	'amr':'10MpcBox_csf512_%s.d',
	'particle_header':'PMcrd%s.DAT',
	'particle_data':'PMcrs0%s.DAT',
	'particle_stars':'stars_%s.dat'
}

amr_header_struct = [
    ('>i','pad byte'),
    ('>256s','jname'),
    ('>i','pad byte'),
    ('>i','pad byte'),
    ('>i','istep'),
    ('>d','t'),
    ('>d','dt'),
    ('>f','aexpn'),
    ('>f','ainit'),
    ('>i','pad byte'),
    ('>i','pad byte'),
    ('>f','boxh'),
    ('>f','Om0'),
    ('>f','Oml0'),
    ('>f','Omb0'),
    ('>f','hubble'),
    ('>i','pad byte'),
    ('>i','pad byte'),
    ('>i','nextras'),
    ('>i','pad byte'),
    ('>i','pad byte'),
    ('>f','extra1'),
    ('>f','extra2'),
    ('>i','pad byte'),
    ('>i','pad byte'),
    ('>256s','lextra'),
    ('>256s','lextra'),
    ('>i','pad byte'),
    ('>i', 'pad byte'),
    ('>i', 'min_level'),
    ('>i', 'max_level'),
    ('>i', 'pad byte'),
]

particle_header_struct =[
    ('>i','pad'),
    ('45s','header'), 
    ('>f','aexpn'),
    ('>f','aexp0'),
    ('>f','amplt'),
    ('>f','astep'),
    ('>i','istep'),
    ('>f','partw'),
    ('>f','tintg'),
    ('>f','Ekin'),
    ('>f','Ekin1'),
    ('>f','Ekin2'),
    ('>f','au0'),
    ('>f','aeu0'),
    ('>i','Nrow'),
    ('>i','Ngridc'),
    ('>i','Nspecies'),
    ('>i','Nseed'),
    ('>f','Om0'),
    ('>f','Oml0'),
    ('>f','hubble'),
    ('>f','Wp5'),
    ('>f','Ocurv'),
    ('>f','Omb0'),
    ('>%ds'%(396),'extras'),
    ('>f','unknown'),
    ('>i','pad')
]

constants = {
    "Y_p":0.245,
    "gamma":5./3.,
    "T_CMB0":2.726,
    "T_min":300.,
    "ng":128,
    "wmu":4.0/(8.0-5.0*0.245)
}

seek_extras = 137<|MERGE_RESOLUTION|>--- conflicted
+++ resolved
@@ -58,8 +58,6 @@
     'particle_type'
 ]
 
-<<<<<<< HEAD
-=======
 particle_star_fields = [
     'particle_age',
     'particle_mass',
@@ -70,7 +68,6 @@
     'particle_metallicity',
 ]
 
->>>>>>> 315d26cc
 filename_pattern = {				
 	'amr':'10MpcBox_csf512_%s.d',
 	'particle_header':'PMcrd%s.DAT',
