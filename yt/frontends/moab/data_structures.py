"""
Data structures for MOAB Hex8.



"""

#-----------------------------------------------------------------------------
# Copyright (c) 2013, yt Development Team.
#
# Distributed under the terms of the Modified BSD License.
#
# The full license is in the file COPYING.txt, distributed with this software.
#-----------------------------------------------------------------------------

import h5py
import os
import numpy as np
import weakref
from yt.funcs import mylog
from yt.data_objects.unstructured_mesh import \
           SemiStructuredMesh
from yt.geometry.unstructured_mesh_handler import \
           UnstructuredMeshIndex
from yt.data_objects.dataset import \
           Dataset
from yt.utilities.io_handler import \
    io_registry
from yt.utilities.definitions import \
    mpc_conversion, sec_conversion

from .fields import MoabFieldInfo, KnownMoabFields

def _get_convert(fname):
    def _conv(data):
        return data.convert(fname)
    return _conv

class MoabHex8Mesh(SemiStructuredMesh):
    _connectivity_length = 8
    _index_offset = 1

class MoabHex8Hierarchy(UnstructuredMeshIndex):

    def __init__(self, pf, dataset_type='h5m'):
        self.parameter_file = weakref.proxy(pf)
        self.dataset_type = dataset_type
        # for now, the hierarchy file is the parameter file!
        self.hierarchy_filename = self.parameter_file.parameter_filename
        self.directory = os.path.dirname(self.hierarchy_filename)
        self._fhandle = h5py.File(self.hierarchy_filename,'r')

        UnstructuredMeshIndex.__init__(self, pf, dataset_type)

        self._fhandle.close()

    def _initialize_mesh(self):
        con = self._fhandle["/tstt/elements/Hex8/connectivity"][:]
        con = np.asarray(con, dtype="int64")
        coords = self._fhandle["/tstt/nodes/coordinates"][:]
        coords = np.asarray(coords, dtype="float64")
        self.meshes = [MoabHex8Mesh(0, self.hierarchy_filename, con,
                                    coords, self)]

    def _detect_fields(self):
        self.field_list = self._fhandle['/tstt/elements/Hex8/tags'].keys()

    def _count_grids(self):
        self.num_grids = 1 #self._fhandle['/grid_parent_id'].shape[0]

<<<<<<< HEAD
    def _setup_data_io(self):
        self.io = io_registry[self.dataset_type](self.parameter_file)

class MoabHex8Dataset(Dataset):
    _index_class = MoabHex8Hierarchy
=======
class MoabHex8StaticOutput(StaticOutput):
    _hierarchy_class = MoabHex8Hierarchy
>>>>>>> 01f85390
    _fieldinfo_fallback = MoabFieldInfo
    _fieldinfo_known = KnownMoabFields
    periodicity = (False, False, False)

    def __init__(self, filename, dataset_type='moab_hex8',
                 storage_filename = None):
        Dataset.__init__(self, filename, dataset_type)
        self.storage_filename = storage_filename
        self.filename = filename
        self._handle = h5py.File(self.parameter_filename, "r")

    def _set_units(self):
        """Generates the conversion to various physical _units based on the parameter file
        """
        self.units = {}
        self.time_units = {}
        if len(self.parameters) == 0:
            self._parse_parameter_file()
        self.time_units['1'] = 1
        self.units['1'] = 1.0
        self.units['cm'] = 1.0
        self.units['unitary'] = 1.0 / (self.domain_right_edge - self.domain_left_edge).max()
        for unit in mpc_conversion.keys():
            self.units[unit] = 1.0 * mpc_conversion[unit] / mpc_conversion["cm"]
        for unit in sec_conversion.keys():
            self.time_units[unit] = 1.0 / sec_conversion[unit]

    def _parse_parameter_file(self):
        self._handle = f = h5py.File(self.parameter_filename, "r")
        coords = self._handle["/tstt/nodes/coordinates"]
        self.domain_left_edge = coords[0]
        self.domain_right_edge = coords[-1]
        self.domain_dimensions = self.domain_right_edge - self.domain_left_edge
        self.refine_by = 2
        self.dimensionality = len(self.domain_dimensions)
        self.current_time = 0.0
        self.unique_identifier = self.parameter_filename
        self.cosmological_simulation = False
        self.num_ghost_zones = 0
        self.current_redshift = self.omega_lambda = self.omega_matter \
                              = self.hubble_constant \
                              = self.cosmological_simulation = 0.0
        self.parameters['Time'] = 1.0 # Hardcode time conversion for now.
        self.parameters["HydroMethod"] = 0 # Hardcode for now until field staggering is supported.

    @classmethod
    def _is_valid(self, *args, **kwargs):
        fname = args[0]
        return fname.endswith('.h5m')

    def __repr__(self):
        return self.basename.rsplit(".", 1)[0]

class PyneHex8Mesh(SemiStructuredMesh):
    _connectivity_length = 8
    _index_offset = 0

class PyneMeshHex8Hierarchy(UnstructuredMeshIndex):

    def __init__(self, pf, dataset_type='moab_hex8_pyne'):
        self.parameter_file = weakref.proxy(pf)
        self.dataset_type = dataset_type
        # for now, the hierarchy file is the parameter file!
        self.hierarchy_filename = self.parameter_file.parameter_filename
        self.directory = os.getcwd()
        self.pyne_mesh = pf.pyne_mesh

        super(PyneMeshHex8Hierarchy, self).__init__(pf, dataset_type)

    def _initialize_mesh(self):
        from itaps import iBase, iMesh
        ents = self.pyne_mesh.mesh.rootSet.getEntities(iBase.Type.vertex)
        coords = self.pyne_mesh.mesh.getVtxCoords(ents).astype("float64")
        vind = self.pyne_mesh.mesh.rootSet.getAdjEntIndices(
            iBase.Type.region, iMesh.Topology.hexahedron,
            iBase.Type.vertex)[1].indices.data.astype("int64")
        # Divide by float so it throws an error if it's not 8
        vind.shape = (vind.shape[0] / 8.0, 8)
        self.meshes = [PyneHex8Mesh(0, self.hierarchy_filename,
                                    vind, coords, self)]

    def _detect_fields(self):
        self.field_list = self.pyne_mesh.tags.keys()

    def _count_grids(self):
        self.num_grids = 1

    def _setup_data_io(self):
        self.io = io_registry[self.dataset_type](self.parameter_file)

class PyneMoabHex8Dataset(Dataset):
    _index_class = PyneMeshHex8Hierarchy
    _fieldinfo_fallback = MoabFieldInfo
    _fieldinfo_known = KnownMoabFields
    periodicity = (False, False, False)

    def __init__(self, pyne_mesh, dataset_type='moab_hex8_pyne',
                 storage_filename = None):
        filename = "pyne_mesh_" + str(id(pyne_mesh))
        self.pyne_mesh = pyne_mesh
        Dataset.__init__(self, str(filename), dataset_type)
        self.storage_filename = storage_filename
        self.filename = filename

    def _set_units(self):
        """Generates the conversion to various physical _units based on the parameter file
        """
        self.units = {}
        self.time_units = {}
        if len(self.parameters) == 0:
            self._parse_parameter_file()
        self.time_units['1'] = 1
        self.units['1'] = 1.0
        self.units['cm'] = 1.0
        self.units['unitary'] = 1.0 / (self.domain_right_edge - self.domain_left_edge).max()
        for unit in mpc_conversion.keys():
            self.units[unit] = 1.0 * mpc_conversion[unit] / mpc_conversion["cm"]
        for unit in sec_conversion.keys():
            self.time_units[unit] = 1.0 / sec_conversion[unit]

    def _parse_parameter_file(self):
        from itaps import iBase
        ents = self.pyne_mesh.mesh.rootSet.getEntities(iBase.Type.vertex)
        coords = self.pyne_mesh.mesh.getVtxCoords(ents)
        self.domain_left_edge = coords[0]
        self.domain_right_edge = coords[-1]
        self.domain_dimensions = self.domain_right_edge - self.domain_left_edge
        self.refine_by = 2
        self.dimensionality = len(self.domain_dimensions)
        self.current_time = 0.0
        self.unique_identifier = self.parameter_filename
        self.cosmological_simulation = False
        self.num_ghost_zones = 0
        self.current_redshift = self.omega_lambda = self.omega_matter \
                              = self.hubble_constant \
                              = self.cosmological_simulation = 0.0
        self.parameters['Time'] = 1.0 # Hardcode time conversion for now.
        self.parameters["HydroMethod"] = 0 # Hardcode for now until field staggering is supported.

    @classmethod
    def _is_valid(self, *args, **kwargs):
        return False

    def __repr__(self):
        return self.basename.rsplit(".", 1)[0]
<|MERGE_RESOLUTION|>--- conflicted
+++ resolved
@@ -68,16 +68,8 @@
     def _count_grids(self):
         self.num_grids = 1 #self._fhandle['/grid_parent_id'].shape[0]
 
-<<<<<<< HEAD
-    def _setup_data_io(self):
-        self.io = io_registry[self.dataset_type](self.parameter_file)
-
 class MoabHex8Dataset(Dataset):
     _index_class = MoabHex8Hierarchy
-=======
-class MoabHex8StaticOutput(StaticOutput):
-    _hierarchy_class = MoabHex8Hierarchy
->>>>>>> 01f85390
     _fieldinfo_fallback = MoabFieldInfo
     _fieldinfo_known = KnownMoabFields
     periodicity = (False, False, False)
