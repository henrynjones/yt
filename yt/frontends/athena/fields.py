--- conflicted
+++ resolved
@@ -100,11 +100,7 @@
                            units=unit_system["specific_energy"])
         # Add temperature field
         def _temperature(field, data):
-<<<<<<< HEAD
-            return data.ds.mu*data["gas","pressure"]/data["gas","density"]/kboltz*mh
-=======
             return data.ds.mu*data["gas","pressure"]/data["gas","density"]*mh/kboltz
->>>>>>> f9257753
         self.add_field(("gas","temperature"),
                        sampling_type="cell",
                        function=_temperature,
