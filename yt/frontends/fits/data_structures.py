--- conflicted
+++ resolved
@@ -444,19 +444,7 @@
         if self.dimensionality == 2:
             self.domain_dimensions = np.append(self.domain_dimensions,
                                                [int(1)])
-<<<<<<< HEAD
         self._determine_bbox()
-=======
-
-        domain_left_edge = np.array([0.5]*3)
-        domain_right_edge = np.array([float(dim)+0.5 for dim in self.domain_dimensions])
-
-        if self.dimensionality == 2:
-            domain_left_edge[-1] = 0.5
-            domain_right_edge[-1] = 1.5
-
-        self.domain_left_edge = domain_left_edge
-        self.domain_right_edge = domain_right_edge
 
         # Get the simulation time
         try:
@@ -465,7 +453,6 @@
             mylog.warning("Cannot find time")
             self.current_time = 0.0
             pass
->>>>>>> 257f3570
 
         # For now we'll ignore these
         self.periodicity = (False,)*3
