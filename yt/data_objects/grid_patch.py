--- conflicted
+++ resolved
@@ -214,13 +214,8 @@
             LE, RE = self.hierarchy.grid_left_edge[id,:], \
                      self.hierarchy.grid_right_edge[id,:]
             self.dds = np.array((RE - LE) / self.ActiveDimensions)
-<<<<<<< HEAD
-        if self.pf.dimensionality < 2: self.dds[1] = 1.0
-        if self.pf.dimensionality < 3: self.dds[2] = 1.0
-=======
         if self.pf.dimensionality < 2: self.dds[1] = self.pf.domain_right_edge[1] - self.pf.domain_left_edge[1]
         if self.pf.dimensionality < 3: self.dds[2] = self.pf.domain_right_edge[2] - self.pf.domain_left_edge[2]
->>>>>>> 4c30e2af
         self.field_data['dx'], self.field_data['dy'], self.field_data['dz'] = self.dds
 
     @property
@@ -379,7 +374,7 @@
         self._child_index_mask = None
 
     #@time_execution
-    def __fill_child_mask(self, child, mask, tofill, dlevel = 1):
+    def __fill_child_mask(self, child, mask, tofill):
         rf = self.pf.refine_by
         if dlevel != 1:
             rf = rf**dlevel
@@ -398,16 +393,12 @@
         thus, where higher resolution data is available).
 
         """
-<<<<<<< HEAD
         self._child_mask = np.ones(self.ActiveDimensions, 'bool')
-=======
-        self._child_mask = np.ones(self.ActiveDimensions, 'int32')
->>>>>>> 4c30e2af
         for child in self.Children:
             self.__fill_child_mask(child, self._child_mask, 0)
         if self.OverlappingSiblings is not None:
             for sibling in self.OverlappingSiblings:
-                self.__fill_child_mask(sibling, self._child_mask, 0, 0)
+                self.__fill_child_mask(sibling, self._child_mask, 0)
         
         self._child_indices = (self._child_mask==0) # bool, possibly redundant
 
@@ -518,7 +509,6 @@
             np.add(new_field, cg[field][:-1,:-1,:-1], new_field)
             np.multiply(new_field, 0.125, new_field)
 
-<<<<<<< HEAD
         return new_field
 
     def icoords(self, dobj):
@@ -573,7 +563,4 @@
 
     def select_particles(self, selector, x, y, z):
         mask = selector.select_points(x,y,z)
-        return mask
-=======
-        return new_field
->>>>>>> 4c30e2af
+        return mask