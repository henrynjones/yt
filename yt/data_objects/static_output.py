--- conflicted
+++ resolved
@@ -173,6 +173,7 @@
         self._instantiated = time.time()
 
         self.min_level = 0
+        self.no_cgs_equiv_length = False
 
         self._create_unit_registry()
         self._parse_parameter_file()
@@ -188,11 +189,6 @@
             pass
         self.print_key_parameters()
 
-<<<<<<< HEAD
-        self.no_cgs_equiv_length = False
-        self.set_units()
-=======
->>>>>>> 1d92e165
         self._set_derived_attrs()
         self._setup_classes()
 
