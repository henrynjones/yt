"""
Various non-grid data containers.



"""

#-----------------------------------------------------------------------------
# Copyright (c) 2013, yt Development Team.
#
# Distributed under the terms of the Modified BSD License.
#
# The full license is in the file COPYING.txt, distributed with this software.
#-----------------------------------------------------------------------------

import itertools
import uuid

import numpy as np
import weakref
import shelve

from collections import defaultdict
from contextlib import contextmanager

from yt.data_objects.particle_io import particle_handler_registry
from yt.fields.derived_field import \
    DerivedField
from yt.frontends.ytdata.utilities import \
    save_as_dataset
from yt.funcs import \
    get_output_filename, \
    mylog, \
    ensure_list, \
    fix_axis, \
    iterable
from yt.units.unit_object import UnitParseError
from yt.units.yt_array import \
    YTArray, \
    YTQuantity
import yt.units.dimensions as ytdims
from yt.utilities.exceptions import \
    YTUnitConversionError, \
    YTFieldUnitError, \
    YTFieldUnitParseError, \
    YTSpatialFieldUnitError, \
    YTCouldNotGenerateField, \
    YTFieldNotParseable, \
    YTFieldNotFound, \
    YTFieldTypeNotFound, \
    YTDataSelectorNotImplemented, \
    YTDimensionalityError, \
<<<<<<< HEAD
    YTNonIndexedDataContainer
=======
    YTBooleanObjectError, \
    YTBooleanObjectsWrongDataset
>>>>>>> bcd44287
from yt.utilities.lib.marching_cubes import \
    march_cubes_grid, march_cubes_grid_flux
from yt.utilities.parallel_tools.parallel_analysis_interface import \
    ParallelAnalysisInterface
from yt.utilities.parameter_file_storage import \
    ParameterFileStore
from yt.utilities.amr_kdtree.api import \
    AMRKDTree
from .derived_quantities import DerivedQuantityCollection
from yt.fields.field_exceptions import \
    NeedsGridType
import yt.geometry.selection_routines
from yt.geometry.selection_routines import \
    compose_selector
from yt.extern.six import add_metaclass, string_types
<<<<<<< HEAD
from yt.units.yt_array import uconcatenate
=======
from yt.data_objects.field_data import YTFieldData
from yt.data_objects.profiles import create_profile
>>>>>>> bcd44287

data_object_registry = {}

def force_array(item, shape):
    try:
        return item.copy()
    except AttributeError:
        if item:
            return np.ones(shape, dtype='bool')
        else:
            return np.zeros(shape, dtype='bool')

def restore_field_information_state(func):
    """
    A decorator that takes a function with the API of (self, grid, field)
    and ensures that after the function is called, the field_parameters will
    be returned to normal.
    """
    def save_state(self, grid, field=None, *args, **kwargs):
        old_params = grid.field_parameters
        grid.field_parameters = self.field_parameters
        tr = func(self, grid, field, *args, **kwargs)
        grid.field_parameters = old_params
        return tr
    return save_state

def sanitize_weight_field(ds, field, weight):
    field_object = ds._get_field_info(field)
    if weight is None:
        if field_object.particle_type is True:
            weight_field = (field_object.name[0], 'particle_ones')
        else:
            weight_field = ('index', 'ones')
    else:
        weight_field = weight
    return weight_field

class RegisteredDataContainer(type):
    def __init__(cls, name, b, d):
        type.__init__(cls, name, b, d)
        if hasattr(cls, "_type_name") and not cls._skip_add:
            data_object_registry[cls._type_name] = cls

@add_metaclass(RegisteredDataContainer)
class YTDataContainer(object):
    """
    Generic YTDataContainer container.  By itself, will attempt to
    generate field, read fields (method defined by derived classes)
    and deal with passing back and forth field parameters.
    """
    _chunk_info = None
    _num_ghost_zones = 0
    _con_args = ()
    _skip_add = False
    _container_fields = ()
    _tds_attrs = ()
    _tds_fields = ()
    _field_cache = None
    _index = None

    def __init__(self, ds, field_parameters):
        """
        Typically this is never called directly, but only due to inheritance.
        It associates a :class:`~yt.data_objects.api.Dataset` with the class,
        sets its initial set of fields, and the remainder of the arguments
        are passed as field_parameters.
        """
        # ds is typically set in the new object type created in Dataset._add_object_class
        # but it can also be passed as a parameter to the constructor, in which case it will
        # override the default. This code ensures it is never not set.
        if ds is not None:
            self.ds = ds
        else:
            if not hasattr(self, "ds"):
                raise RuntimeError("Error: ds must be set either through class type or parameter to the constructor")

        self._current_particle_type = "all"
        self._current_fluid_type = self.ds.default_fluid_type
        self.ds.objects.append(weakref.proxy(self))
        mylog.debug("Appending object to %s (type: %s)", self.ds, type(self))
        self.field_data = YTFieldData()
        self._default_field_parameters = {
            'center': self.ds.arr(np.zeros(3, dtype='float64'), 'cm'),
            'bulk_velocity': self.ds.arr(np.zeros(3, dtype='float64'), 'cm/s'),
            'normal': self.ds.arr([0.0, 0.0, 1.0], ''),
        }
        if field_parameters is None: field_parameters = {}
        self._set_default_field_parameters()
        for key, val in field_parameters.items():
            self.set_field_parameter(key, val)

    @property
    def pf(self):
        return getattr(self, 'ds', None)

    @property
    def index(self):
        if self._index is not None:
            return self._index
        self._index = self.ds.index
        return self._index

    def _debug(self):
        """
        When called from within a derived field, this will run pdb.  However,
        during field detection, it will not.  This allows you to more easily
        debug fields that are being called on actual objects.
        """
        import pdb
        pdb.set_trace()

    def _set_default_field_parameters(self):
        self.field_parameters = {}
        for k,v in self._default_field_parameters.items():
            self.set_field_parameter(k,v)

    def _is_default_field_parameter(self, parameter):
        if parameter not in self._default_field_parameters:
            return False
        return self._default_field_parameters[parameter] is \
          self.field_parameters[parameter]

    def apply_units(self, arr, units):
        return self.ds.arr(arr, input_units = units)

    def _set_center(self, center):
        if center is None:
            self.center = None
            return
        elif isinstance(center, YTArray):
            self.center = self.ds.arr(center.copy())
            self.center.convert_to_units('code_length')
        elif isinstance(center, (list, tuple, np.ndarray)):
            if isinstance(center[0], YTQuantity):
                self.center = self.ds.arr([c.copy() for c in center])
                self.center.convert_to_units('code_length')
            else:
                self.center = self.ds.arr(center, 'code_length')
        elif isinstance(center, string_types):
            if center.lower() in ("c", "center"):
                self.center = self.ds.domain_center
            # is this dangerous for race conditions?
            elif center.lower() in ("max", "m"):
                self.center = self.ds.find_max(("gas", "density"))[1]
            elif center.startswith("max_"):
                self.center = self.ds.find_max(center[4:])[1]
        else:
            self.center = self.ds.arr(center, 'code_length', dtype='float64')
        self.set_field_parameter('center', self.center)

    def get_field_parameter(self, name, default=None):
        """
        This is typically only used by derived field functions, but
        it returns parameters used to generate fields.
        """
        if name in self.field_parameters:
            return self.field_parameters[name]
        else:
            return default

    def set_field_parameter(self, name, val):
        """
        Here we set up dictionaries that get passed up and down and ultimately
        to derived fields.
        """
        self.field_parameters[name] = val

    def has_field_parameter(self, name):
        """
        Checks if a field parameter is set.
        """
        return name in self.field_parameters

    def convert(self, datatype):
        """
        This will attempt to convert a given unit to cgs from code units.
        It either returns the multiplicative factor or throws a KeyError.
        """
        return self.ds[datatype]

    def clear_data(self):
        """
        Clears out all data from the YTDataContainer instance, freeing memory.
        """
        self.field_data.clear()

    def has_key(self, key):
        """
        Checks if a data field already exists.
        """
        return key in self.field_data

    def keys(self):
        return self.field_data.keys()

    def _reshape_vals(self, arr):
        return arr

    def __getitem__(self, key):
        """
        Returns a single field.  Will add if necessary.
        """
        f = self._determine_fields([key])[0]
        if f not in self.field_data and key not in self.field_data:
            if f in self._container_fields:
                self.field_data[f] = \
                    self.ds.arr(self._generate_container_field(f))
                return self.field_data[f]
            else:
                self.get_data(f)
        # fi.units is the unit expression string. We depend on the registry
        # hanging off the dataset to define this unit object.
        # Note that this is less succinct so that we can account for the case
        # when there are, for example, no elements in the object.
        rv = self.field_data.get(f, None)
        if rv is None:
            if isinstance(f, tuple):
                fi = self.ds._get_field_info(*f)
            elif isinstance(f, bytes):
                fi = self.ds._get_field_info("unknown", f)
            rv = self.ds.arr(self.field_data[key], fi.units)
        return rv

    def __setitem__(self, key, val):
        """
        Sets a field to be some other value.
        """
        self.field_data[key] = val

    def __delitem__(self, key):
        """
        Deletes a field
        """
        if key not in self.field_data:
            key = self._determine_fields(key)[0]
        del self.field_data[key]

    def _generate_field(self, field):
        # if field == ('deposit', 'PartType0_smoothed_density'):
        #     import pdb; pdb.set_trace()
        ftype, fname = field
        finfo = self.ds._get_field_info(*field)
        with self._field_type_state(ftype, finfo):
            if fname in self._container_fields:
                tr = self._generate_container_field(field)
            if finfo.particle_type: # This is a property now
                tr = self._generate_particle_field(field)
            else:
                tr = self._generate_fluid_field(field)
            if tr is None:
                raise YTCouldNotGenerateField(field, self.ds)
            return tr

    def _generate_fluid_field(self, field):
        # First we check the validator
        # import pdb ; pdb.set_trace()
        ftype, fname = field
        finfo = self.ds._get_field_info(ftype, fname)
        if self._current_chunk is None or \
           self._current_chunk.chunk_type != "spatial":
            gen_obj = self
        else:
            gen_obj = self._current_chunk.objs[0]
            gen_obj.field_parameters = self.field_parameters
        try:
            finfo.check_available(gen_obj)
        except NeedsGridType as ngt_exception:
            rv = self._generate_spatial_fluid(field, ngt_exception.ghost_zones,
                ngt_exception.ghost_particles)
        else:
            rv = finfo(gen_obj)
        return rv

    def _generate_spatial_fluid(self, field, ngz, ghost_particles = False):
        finfo = self.ds._get_field_info(*field)
        if finfo.units is None:
            raise YTSpatialFieldUnitError(field)
        units = finfo.units
        try:
            rv = self.ds.arr(np.zeros(self.ires.size, dtype="float64"), units)
            accumulate = False
        except YTNonIndexedDataContainer:
            # In this case, we'll generate many tiny arrays of unknown size and
            # then concatenate them.
            outputs = []
            accumulate = True
        ind = 0
        if ngz == 0:
            deps = self._identify_dependencies([field], spatial = True)
            deps = self._determine_fields(deps)
            for io_chunk in self.chunks([], "io", cache = False):
                for i,chunk in enumerate(self.chunks([], "spatial", ngz = 0,
                                                    preload_fields = deps,
                                                    ghost_particles = ghost_particles)):
                    o = self._current_chunk.objs[0]
                    if accumulate:
                        rv = self.ds.arr(np.empty(o.ires.size, dtype="float64"),
                                         units)
                        outputs.append(rv)
                        ind = 0 # Does this work with mesh?
                    with o._activate_cache():
                        ind += o.select(self.selector, o[field], rv, ind)
        else:
            chunks = self.index._chunk(self, "spatial", ngz = ngz,
                                       ghost_particles = ghost_particles)
            for i, chunk in enumerate(chunks):
                with self._chunked_read(chunk):
                    gz = self._current_chunk.objs[0]
                    gz.field_parameters = self.field_parameters
                    wogz = gz._base_grid
                    if accumulate:
                        rv = self.ds.arr(np.empty(wogz.ires.size,
                                dtype="float64"), units)
                        outputs.append(rv)
                    if gz._type_name == 'octree_subset':
                        raise NotImplementedError
                    else:
                        ind += wogz.select(
                            self.selector,
                            gz[field][ngz:-ngz, ngz:-ngz, ngz:-ngz],
                            rv, ind)
        if accumulate:
            rv = uconcatenate(outputs)
        return rv

    def _generate_particle_field(self, field):
        # First we check the validator
        ftype, fname = field
        if self._current_chunk is None or \
           self._current_chunk.chunk_type != "spatial":
            gen_obj = self
        else:
            gen_obj = self._current_chunk.objs[0]
        try:
            finfo = self.ds._get_field_info(*field)
            finfo.check_available(gen_obj)
        except NeedsGridType as ngt_exception:
            if ngt_exception.ghost_zones != 0:
                raise NotImplementedError
            size = self._count_particles(ftype)
            rv = self.ds.arr(np.empty(size, dtype="float64"), finfo.units)
            ind = 0
            for io_chunk in self.chunks([], "io", cache = False):
                for i, chunk in enumerate(self.chunks(field, "spatial")):
                    x, y, z = (self[ftype, 'particle_position_%s' % ax]
                               for ax in 'xyz')
                    if x.size == 0: continue
                    mask = self._current_chunk.objs[0].select_particles(
                        self.selector, x, y, z)
                    if mask is None: continue
                    # This requests it from the grid and does NOT mask it
                    data = self[field][mask]
                    rv[ind:ind+data.size] = data
                    ind += data.size
        else:
            with self._field_type_state(ftype, finfo, gen_obj):
                rv = self.ds._get_field_info(*field)(gen_obj)
        return rv

    def _count_particles(self, ftype):
        for (f1, f2), val in self.field_data.items():
            if f1 == ftype:
                return val.size
        size = 0
        for io_chunk in self.chunks([], "io", cache = False):
            for i,chunk in enumerate(self.chunks([], "spatial")):
                x, y, z = (self[ftype, 'particle_position_%s' % ax]
                            for ax in 'xyz')
                if x.size == 0: continue
                size += self._current_chunk.objs[0].count_particles(
                    self.selector, x, y, z)
        return size

    def _generate_container_field(self, field):
        raise NotImplementedError

    def _parameter_iterate(self, seq):
        for obj in seq:
            old_fp = obj.field_parameters
            obj.field_parameters = self.field_parameters
            yield obj
            obj.field_parameters = old_fp

    _key_fields = None
    def write_out(self, filename, fields=None, format="%0.16e"):
        if fields is None: fields=sorted(self.field_data.keys())
        if self._key_fields is None: raise ValueError
        field_order = self._key_fields[:]
        for field in field_order: self[field]
        field_order += [field for field in fields if field not in field_order]
        fid = open(filename,"w")
        fid.write("\t".join(["#"] + field_order + ["\n"]))
        field_data = np.array([self.field_data[field] for field in field_order])
        for line in range(field_data.shape[1]):
            field_data[:,line].tofile(fid, sep="\t", format=format)
            fid.write("\n")
        fid.close()

    def save_object(self, name, filename = None):
        """
        Save an object.  If *filename* is supplied, it will be stored in
        a :mod:`shelve` file of that name.  Otherwise, it will be stored via
        :meth:`yt.data_objects.api.GridIndex.save_object`.
        """
        if filename is not None:
            ds = shelve.open(filename, protocol=-1)
            if name in ds:
                mylog.info("Overwriting %s in %s", name, filename)
            ds[name] = self
            ds.close()
        else:
            self.index.save_object(self, name)

    def to_dataframe(self, fields = None):
        r"""Export a data object to a pandas DataFrame.

        This function will take a data object and construct from it and
        optionally a list of fields a pandas DataFrame object.  If pandas is
        not importable, this will raise ImportError.

        Parameters
        ----------
        fields : list of strings or tuple field names, default None
            If this is supplied, it is the list of fields to be exported into
            the data frame.  If not supplied, whatever fields presently exist
            will be used.

        Returns
        -------
        df : DataFrame
            The data contained in the object.

        Examples
        --------

        >>> dd = ds.all_data()
        >>> df1 = dd.to_dataframe(["density", "temperature"])
        >>> dd["velocity_magnitude"]
        >>> df2 = dd.to_dataframe()
        """
        import pandas as pd
        data = {}
        if fields is not None:
            for f in fields:
                data[f] = self[f]
        else:
            data.update(self.field_data)
        df = pd.DataFrame(data)
        return df

    def save_as_dataset(self, filename=None, fields=None):
        r"""Export a data object to a reloadable yt dataset.

        This function will take a data object and output a dataset 
        containing either the fields presently existing or fields 
        given in the ``fields`` list.  The resulting dataset can be
        reloaded as a yt dataset.

        Parameters
        ----------
        filename : str, optional
            The name of the file to be written.  If None, the name 
            will be a combination of the original dataset and the type 
            of data container.
        fields : list of string or tuple field names, optional
            If this is supplied, it is the list of fields to be saved to
            disk.  If not supplied, all the fields that have been queried
            will be saved.

        Returns
        -------
        filename : str
            The name of the file that has been created.

        Examples
        --------

        >>> import yt
        >>> ds = yt.load("enzo_tiny_cosmology/DD0046/DD0046")
        >>> sp = ds.sphere(ds.domain_center, (10, "Mpc"))
        >>> fn = sp.save_as_dataset(fields=["density", "temperature"])
        >>> sphere_ds = yt.load(fn)
        >>> # the original data container is available as the data attribute
        >>> print (sds.data["density"])
        [  4.46237613e-32   4.86830178e-32   4.46335118e-32 ...,   6.43956165e-30
           3.57339907e-30   2.83150720e-30] g/cm**3
        >>> ad = sphere_ds.all_data()
        >>> print (ad["temperature"])
        [  1.00000000e+00   1.00000000e+00   1.00000000e+00 ...,   4.40108359e+04
           4.54380547e+04   4.72560117e+04] K

        """

        keyword = "%s_%s" % (str(self.ds), self._type_name)
        filename = get_output_filename(filename, keyword, ".h5")

        data = {}
        if fields is not None:
            for f in self._determine_fields(fields):
                data[f] = self[f]
        else:
            data.update(self.field_data)
        # get the extra fields needed to reconstruct the container
        tds_fields = tuple(self._determine_fields(list(self._tds_fields)))
        for f in [f for f in self._container_fields + tds_fields \
                  if f not in data]:
            data[f] = self[f]
        data_fields = list(data.keys())

        need_grid_positions = False
        need_particle_positions = False
        ptypes = []
        ftypes = {}
        for field in data_fields:
            if field in self._container_fields:
                ftypes[field] = "grid"
                need_grid_positions = True
            elif self.ds.field_info[field].particle_type:
                if field[0] not in ptypes:
                    ptypes.append(field[0])
                ftypes[field] = field[0]
                need_particle_positions = True
            else:
                ftypes[field] = "grid"
                need_grid_positions = True
        # projections and slices use px and py, so don't need positions
        if self._type_name in ["cutting", "proj", "slice"]:
            need_grid_positions = False

        if need_particle_positions:
            for ax in "xyz":
                for ptype in ptypes:
                    p_field = (ptype, "particle_position_%s" % ax)
                    if p_field in self.ds.field_info and p_field not in data:
                        data_fields.append(field)
                        ftypes[p_field] = p_field[0]
                        data[p_field] = self[p_field]
        if need_grid_positions:
            for ax in "xyz":
                g_field = ("index", ax)
                if g_field in self.ds.field_info and g_field not in data:
                    data_fields.append(g_field)
                    ftypes[g_field] = "grid"
                    data[g_field] = self[g_field]
                g_field = ("index", "d" + ax)
                if g_field in self.ds.field_info and g_field not in data:
                    data_fields.append(g_field)
                    ftypes[g_field] = "grid"
                    data[g_field] = self[g_field]

        extra_attrs = dict([(arg, getattr(self, arg, None))
                            for arg in self._con_args + self._tds_attrs])
        extra_attrs["con_args"] = self._con_args
        extra_attrs["data_type"] = "yt_data_container"
        extra_attrs["container_type"] = self._type_name
        extra_attrs["dimensionality"] = self._dimensionality
        save_as_dataset(self.ds, filename, data, field_types=ftypes,
                        extra_attrs=extra_attrs)

        return filename

    def to_glue(self, fields, label="yt", data_collection=None):
        """
        Takes specific *fields* in the container and exports them to
        Glue (http://www.glueviz.org) for interactive
        analysis. Optionally add a *label*. If you are already within
        the Glue environment, you can pass a *data_collection* object,
        otherwise Glue will be started.
        """
        from glue.core import DataCollection, Data
        from glue.qt.glue_application import GlueApplication

        gdata = Data(label=label)
        for component_name in fields:
            gdata.add_component(self[component_name], component_name)

        if data_collection is None:
            dc = DataCollection([gdata])
            app = GlueApplication(dc)
            app.start()
        else:
            data_collection.append(gdata)

    # Numpy-like Operations
    def argmax(self, field, axis=None):
        r"""Return the values at which the field is maximized.

        This will, in a parallel-aware fashion, find the maximum value and then
        return to you the values at that maximum location that are requested
        for "axis".  By default it will return the spatial positions (in the
        natural coordinate system), but it can be any field

        Parameters
        ----------
        field : string or tuple field name
            The field to maximize.
        axis : string or list of strings, optional
            If supplied, the fields to sample along; if not supplied, defaults
            to the coordinate fields.  This can be the name of the coordinate
            fields (i.e., 'x', 'y', 'z') or a list of fields, but cannot be 0,
            1, 2.

        Returns
        -------
        A list of YTQuantities as specified by the axis argument.

        Examples
        --------

        >>> temp_at_max_rho = reg.argmax("density", axis="temperature")
        >>> max_rho_xyz = reg.argmax("density")
        >>> t_mrho, v_mrho = reg.argmax("density", axis=["temperature",
        ...                 "velocity_magnitude"])
        >>> x, y, z = reg.argmax("density")

        """
        if axis is None:
            mv, pos0, pos1, pos2 = self.quantities.max_location(field)
            return pos0, pos1, pos2
        if isinstance(axis, string_types):
            axis = [axis]
        rv = self.quantities.sample_at_max_field_values(field, axis)
        if len(rv) == 2:
            return rv[1]
        return rv[1:]

    def argmin(self, field, axis=None):
        r"""Return the values at which the field is minimized.

        This will, in a parallel-aware fashion, find the minimum value and then
        return to you the values at that minimum location that are requested
        for "axis".  By default it will return the spatial positions (in the
        natural coordinate system), but it can be any field

        Parameters
        ----------
        field : string or tuple field name
            The field to minimize.
        axis : string or list of strings, optional
            If supplied, the fields to sample along; if not supplied, defaults
            to the coordinate fields.  This can be the name of the coordinate
            fields (i.e., 'x', 'y', 'z') or a list of fields, but cannot be 0,
            1, 2.

        Returns
        -------
        A list of YTQuantities as specified by the axis argument.

        Examples
        --------

        >>> temp_at_min_rho = reg.argmin("density", axis="temperature")
        >>> min_rho_xyz = reg.argmin("density")
        >>> t_mrho, v_mrho = reg.argmin("density", axis=["temperature",
        ...                 "velocity_magnitude"])
        >>> x, y, z = reg.argmin("density")

        """
        if axis is None:
            mv, pos0, pos1, pos2 = self.quantities.min_location(field)
            return pos0, pos1, pos2
        rv = self.quantities.sample_at_min_field_values(field, axis)
        if len(rv) == 2:
            return rv[1]
        return rv[1:]

    def _compute_extrema(self, field):
        if self._extrema_cache is None:
            self._extrema_cache = {}
        if field not in self._extrema_cache:
            # Note we still need to call extrema for each field, as of right
            # now
            mi, ma = self.quantities.extrema(field)
            self._extrema_cache[field] = (mi, ma)
        return self._extrema_cache[field]

    _extrema_cache = None
    def max(self, field, axis=None):
        r"""Compute the maximum of a field, optionally along an axis.

        This will, in a parallel-aware fashion, compute the maximum of the
        given field.  Supplying an axis will result in a return value of a
        YTProjection, with method 'mip' for maximum intensity.  If the max has
        already been requested, it will use the cached extrema value.

        Parameters
        ----------
        field : string or tuple field name
            The field to maximize.
        axis : string, optional
            If supplied, the axis to project the maximum along.

        Returns
        -------
        Either a scalar or a YTProjection.

        Examples
        --------

        >>> max_temp = reg.max("temperature")
        >>> max_temp_proj = reg.max("temperature", axis="x")
        """
        if axis is None:
            rv = ()
            fields = ensure_list(field)
            for f in fields:
                rv += (self._compute_extrema(f)[1],)
            if len(fields) == 1:
                return rv[0]
            else:
                return rv
        elif axis in self.ds.coordinates.axis_name:
            r = self.ds.proj(field, axis, data_source=self, method="mip")
            return r
        else:
            raise NotImplementedError("Unknown axis %s" % axis)

    def min(self, field, axis=None):
        r"""Compute the minimum of a field.

        This will, in a parallel-aware fashion, compute the minimum of the
        given field.  Supplying an axis is not currently supported.  If the max
        has already been requested, it will use the cached extrema value.

        Parameters
        ----------
        field : string or tuple field name
            The field to minimize.
        axis : string, optional
            If supplied, the axis to compute the minimum along.

        Returns
        -------
        Scalar.

        Examples
        --------

        >>> min_temp = reg.min("temperature")
        """
        if axis is None:
            rv = ()
            fields = ensure_list(field)
            for f in ensure_list(fields):
                rv += (self._compute_extrema(f)[0],)
            if len(fields) == 1:
                return rv[0]
            else:
                return rv
            return rv
        elif axis in self.ds.coordinates.axis_name:
            raise NotImplementedError("Minimum intensity projection not"
                                      " implemented.")
        else:
            raise NotImplementedError("Unknown axis %s" % axis)

    def std(self, field, weight=None):
        """Compute the variance of a field.

        This will, in a parallel-ware fashion, compute the variance of
        the given field.

        Parameters
        ----------
        field : string or tuple field name
            The field to calculate the variance of
        weight : string or tuple field name
            The field to weight the variance calculation by. Defaults to
            unweighted if unset.

        Returns
        -------
        Scalar
        """
        weight_field = sanitize_weight_field(self.ds, field, weight)
        return self.quantities.weighted_variance(field, weight_field)[0]

    def ptp(self, field):
        r"""Compute the range of values (maximum - minimum) of a field.

        This will, in a parallel-aware fashion, compute the "peak-to-peak" of
        the given field.

        Parameters
        ----------
        field : string or tuple field name
            The field to average.

        Returns
        -------
        Scalar

        Examples
        --------

        >>> rho_range = reg.ptp("density")
        """
        ex = self._compute_extrema(field)
        return ex[1] - ex[0]

    def profile(self, bin_fields, fields, n_bins=64,
                extrema=None, logs=None, units=None,
                weight_field="cell_mass",
                accumulation=False, fractional=False,
                deposition='ngp'):
        r"""
        Create a 1, 2, or 3D profile object from this data_source.

        The dimensionality of the profile object is chosen by the number of
        fields given in the bin_fields argument.  This simply calls
        :func:`yt.data_objects.profiles.create_profile`.

        Parameters
        ----------
        bin_fields : list of strings
            List of the binning fields for profiling.
        fields : list of strings
            The fields to be profiled.
        n_bins : int or list of ints
            The number of bins in each dimension.  If None, 64 bins for
            each bin are used for each bin field.
            Default: 64.
        extrema : dict of min, max tuples
            Minimum and maximum values of the bin_fields for the profiles.
            The keys correspond to the field names. Defaults to the extrema
            of the bin_fields of the dataset. If a units dict is provided, extrema
            are understood to be in the units specified in the dictionary.
        logs : dict of boolean values
            Whether or not to log the bin_fields for the profiles.
            The keys correspond to the field names. Defaults to the take_log
            attribute of the field.
        units : dict of strings
            The units of the fields in the profiles, including the bin_fields.
        weight_field : str or tuple field identifier
            The weight field for computing weighted average for the profile
            values.  If None, the profile values are sums of the data in
            each bin.
        accumulation : bool or list of bools
            If True, the profile values for a bin n are the cumulative sum of
            all the values from bin 0 to n.  If -True, the sum is reversed so
            that the value for bin n is the cumulative sum from bin N (total bins)
            to n.  If the profile is 2D or 3D, a list of values can be given to
            control the summation in each dimension independently.
            Default: False.
        fractional : If True the profile values are divided by the sum of all
            the profile data such that the profile represents a probability
            distribution function.
        deposition : Controls the type of deposition used for ParticlePhasePlots.
            Valid choices are 'ngp' and 'cic'. Default is 'ngp'. This parameter is
            ignored the if the input fields are not of particle type.


        Examples
        --------

        Create a 1d profile.  Access bin field from profile.x and field
        data from profile[<field_name>].

        >>> ds = load("DD0046/DD0046")
        >>> ad = ds.all_data()
        >>> profile = ad.profile(ad, [("gas", "density")],
        ...                          [("gas", "temperature"),
        ...                          ("gas", "velocity_x")])
        >>> print (profile.x)
        >>> print (profile["gas", "temperature"])
        >>> plot = profile.plot()
        """
        p = create_profile(self, bin_fields, fields, n_bins,
                   extrema, logs, units, weight_field, accumulation,
                   fractional, deposition)
        return p

    def mean(self, field, axis=None, weight=None):
        r"""Compute the mean of a field, optionally along an axis, with a
        weight.

        This will, in a parallel-aware fashion, compute the mean of the
        given field.  If an axis is supplied, it will return a projection,
        where the weight is also supplied.  By default the weight field will be
        "ones" or "particle_ones", depending on the field being averaged,
        resulting in an unweighted average.

        Parameters
        ----------
        field : string or tuple field name
            The field to average.
        axis : string, optional
            If supplied, the axis to compute the mean along (i.e., to project
            along)
        weight : string, optional
            The field to use as a weight.

        Returns
        -------
        Scalar or YTProjection.

        Examples
        --------

        >>> avg_rho = reg.mean("density", weight="cell_volume")
        >>> rho_weighted_T = reg.mean("temperature", axis="y", weight="density")
        """
        weight_field = sanitize_weight_field(self.ds, field, weight)
        if axis in self.ds.coordinates.axis_name:
            r = self.ds.proj(field, axis, data_source=self,
                             weight_field=weight_field)
        elif axis is None:
            r = self.quantities.weighted_average_quantity(field, weight_field)
        else:
            raise NotImplementedError("Unknown axis %s" % axis)
        return r

    def sum(self, field, axis=None):
        r"""Compute the sum of a field, optionally along an axis.

        This will, in a parallel-aware fashion, compute the sum of the given
        field.  If an axis is specified, it will return a projection (using
        method type "sum", which does not take into account path length) along
        that axis.

        Parameters
        ----------
        field : string or tuple field name
            The field to sum.
        axis : string, optional
            If supplied, the axis to sum along.

        Returns
        -------
        Either a scalar or a YTProjection.

        Examples
        --------

        >>> total_vol = reg.sum("cell_volume")
        >>> cell_count = reg.sum("ones", axis="x")
        """
        # Because we're using ``sum`` to specifically mean a sum or a
        # projection with the method="sum", we do not utilize the ``mean``
        # function.
        if axis in self.ds.coordinates.axis_name:
            with self._field_parameter_state({'axis':axis}):
                r = self.ds.proj(field, axis, data_source=self, method="sum")
        elif axis is None:
            r = self.quantities.total_quantity(field)
        else:
            raise NotImplementedError("Unknown axis %s" % axis)
        return r

    def integrate(self, field, weight=None, axis=None):
        r"""Compute the integral (projection) of a field along an axis.

        This projects a field along an axis.

        Parameters
        ----------
        field : string or tuple field name
            The field to project.
        weight: string or tuple field name
            The field to weight the projection by
        axis : string
            The axis to project along.

        Returns
        -------
        YTProjection

        Examples
        --------

        >>> column_density = reg.integrate("density", axis="z")
        """
        if weight is not None:
            weight_field = sanitize_weight_field(self.ds, field, weight)
        else:
            weight_field = None
        if axis in self.ds.coordinates.axis_name:
            r = self.ds.proj(field, axis, data_source=self,
                             weight_field=weight_field)
        else:
            raise NotImplementedError("Unknown axis %s" % axis)
        return r

    @property
    def _hash(self):
        s = "%s" % self
        try:
            import hashlib
            return hashlib.md5(s.encode('utf-8')).hexdigest()
        except ImportError:
            return s

    def __reduce__(self):
        args = tuple([self.ds._hash(), self._type_name] +
                     [getattr(self, n) for n in self._con_args] +
                     [self.field_parameters])
        return (_reconstruct_object, args)

    def clone(self):
        r"""Clone a data object.

        This will make a duplicate of a data object; note that the
        `field_parameters` may not necessarily be deeply-copied.  If you modify
        the field parameters in-place, it may or may not be shared between the
        objects, depending on the type of object that that particular field
        parameter is.

        Notes
        -----
        One use case for this is to have multiple identical data objects that
        are being chunked over in different orders.

        Examples
        --------

        >>> ds = yt.load("IsolatedGalaxy/galaxy0030/galaxy0030")
        >>> sp = ds.sphere("c", 0.1)
        >>> sp_clone = sp.clone()
        >>> sp["density"]
        >>> print sp.field_data.keys()
        [("gas", "density")]
        >>> print sp_clone.field_data.keys()
        []
        """
        args = self.__reduce__()
        return args[0](self.ds, *args[1][1:])[1]

    def __repr__(self):
        # We'll do this the slow way to be clear what's going on
        s = "%s (%s): " % (self.__class__.__name__, self.ds)
        for i in self._con_args:
            try:
                s += ", %s=%s" % (i, getattr(self, i).in_base(unit_system=self.ds.unit_system))
            except AttributeError:
                s += ", %s=%s" % (i, getattr(self, i))
        return s

    @contextmanager
    def _field_parameter_state(self, field_parameters):
        # What we're doing here is making a copy of the incoming field
        # parameters, and then updating it with our own.  This means that we'll
        # be using our own center, if set, rather than the supplied one.  But
        # it also means that any additionally set values can override it.
        old_field_parameters = self.field_parameters
        new_field_parameters = field_parameters.copy()
        new_field_parameters.update(old_field_parameters)
        self.field_parameters = new_field_parameters
        yield
        self.field_parameters = old_field_parameters

    @contextmanager
    def _field_type_state(self, ftype, finfo, obj = None):
        if obj is None: obj = self
        old_particle_type = obj._current_particle_type
        old_fluid_type = obj._current_fluid_type
        if finfo.particle_type:
            obj._current_particle_type = ftype
        else:
            obj._current_fluid_type = ftype
        yield
        obj._current_particle_type = old_particle_type
        obj._current_fluid_type = old_fluid_type

    def _determine_fields(self, fields):
        fields = ensure_list(fields)
        explicit_fields = []
        for field in fields:
            if field in self._container_fields:
                explicit_fields.append(field)
                continue
            if isinstance(field, tuple):
                if len(field) != 2 or \
                   not isinstance(field[0], string_types) or \
                   not isinstance(field[1], string_types):
                    raise YTFieldNotParseable(field)
                ftype, fname = field
                finfo = self.ds._get_field_info(ftype, fname)
            elif isinstance(field, DerivedField):
                ftype, fname = field.name
                finfo = field
            else:
                fname = field
                finfo = self.ds._get_field_info("unknown", fname)
                if finfo.particle_type:
                    ftype = self._current_particle_type
                else:
                    ftype = self._current_fluid_type
                    if (ftype, fname) not in self.ds.field_info:
                        ftype = self.ds._last_freq[0]

                # really ugly check to ensure that this field really does exist somewhere,
                # in some naming convention, before returning it as a possible field type
                if (ftype,fname) not in self.ds.field_info and \
                        (ftype,fname) not in self.ds.field_list and \
                        fname not in self.ds.field_list and \
                        (ftype,fname) not in self.ds.derived_field_list and \
                        fname not in self.ds.derived_field_list and \
                        (ftype,fname) not in self._container_fields:
                    raise YTFieldNotFound((ftype,fname),self.ds)

            # these tests are really insufficient as a field type may be valid, and the
            # field name may be valid, but not the combination (field type, field name)
            if finfo.particle_type and ftype not in self.ds.particle_types:
                raise YTFieldTypeNotFound(ftype, ds=self.ds)
            elif not finfo.particle_type and ftype not in self.ds.fluid_types:
                raise YTFieldTypeNotFound(ftype, ds=self.ds)
            explicit_fields.append((ftype, fname))
        return explicit_fields

    _tree = None

    @property
    def tiles(self):
        if self._tree is not None: return self._tree
        self._tree = AMRKDTree(self.ds, data_source=self)
        return self._tree

    @property
    def blocks(self):
        for io_chunk in self.chunks([], "io"):
            for i,chunk in enumerate(self.chunks([], "spatial", ngz = 0)):
                # For grids this will be a grid object, and for octrees it will
                # be an OctreeSubset.  Note that we delegate to the sub-object.
                o = self._current_chunk.objs[0]
                for b, m in o.select_blocks(self.selector):
                    if m is None: continue
                    yield b, m

class GenerationInProgress(Exception):
    def __init__(self, fields):
        self.fields = fields
        super(GenerationInProgress, self).__init__()

class YTSelectionContainer(YTDataContainer, ParallelAnalysisInterface):
    _locked = False
    _sort_by = None
    _selector = None
    _current_chunk = None
    _data_source = None
    _dimensionality = None

    def __init__(self, ds, field_parameters, data_source=None):
        ParallelAnalysisInterface.__init__(self)
        super(YTSelectionContainer, self).__init__(ds, field_parameters)
        self._data_source = data_source
        if data_source is not None:
            if data_source.ds is not self.ds:
                raise RuntimeError("Attempted to construct a DataContainer with a data_source "
                                   "from a different DataSet", ds, data_source.ds)
            if data_source._dimensionality < self._dimensionality:
                raise RuntimeError("Attempted to construct a DataContainer with a data_source "
                                   "of lower dimensionality (%u vs %u)" %
                                    (data_source._dimensionality, self._dimensionality))
            self.field_parameters.update(data_source.field_parameters)
        self.quantities = DerivedQuantityCollection(self)

    @property
    def selector(self):
        if self._selector is not None: return self._selector
        s_module = getattr(self, '_selector_module',
                           yt.geometry.selection_routines)
        sclass = getattr(s_module,
                         "%s_selector" % self._type_name, None)
        if sclass is None:
            raise YTDataSelectorNotImplemented(self._type_name)

        if self._data_source is not None:
            self._selector = compose_selector(self, self._data_source.selector, sclass(self))
        else:
            self._selector = sclass(self)
        return self._selector

    def chunks(self, fields, chunking_style, **kwargs):
        # This is an iterator that will yield the necessary chunks.
        self.get_data() # Ensure we have built ourselves
        if fields is None: fields = []
        # chunk_ind can be supplied in the keyword arguments.  If it's a
        # scalar, that'll be the only chunk that gets returned; if it's a list,
        # those are the ones that will be.
        chunk_ind = kwargs.pop("chunk_ind", None)
        if chunk_ind is not None:
            chunk_ind = ensure_list(chunk_ind)
        for ci, chunk in enumerate(self.index._chunk(self, chunking_style,
                                   **kwargs)):
            if chunk_ind is not None and ci not in chunk_ind:
                continue
            with self._chunked_read(chunk):
                self.get_data(fields)
                # NOTE: we yield before releasing the context
                yield self

    def _identify_dependencies(self, fields_to_get, spatial = False):
        inspected = 0
        fields_to_get = fields_to_get[:]
        for field in itertools.cycle(fields_to_get):
            if inspected >= len(fields_to_get): break
            inspected += 1
            fi = self.ds._get_field_info(*field)
            fd = self.ds.field_dependencies.get(field, None) or \
                 self.ds.field_dependencies.get(field[1], None)
            # This is long overdue.  Any time we *can't* find a field
            # dependency -- for instance, if the derived field has been added
            # after dataset instantiation -- let's just try to
            # recalculate it.
            if fd is None:
                try:
                    fd = fi.get_dependencies(ds = self.ds)
                    self.ds.field_dependencies[field] = fd
                except:
                    continue
            requested = self._determine_fields(list(set(fd.requested)))
            deps = [d for d in requested if d not in fields_to_get]
            fields_to_get += deps
        return fields_to_get

    def get_data(self, fields=None):
        if self._current_chunk is None:
            self.index._identify_base_chunk(self)
        if fields is None: return
        nfields = []
        apply_fields = defaultdict(list)
        for field in self._determine_fields(fields):
            if field[0] in self.ds.filtered_particle_types:
                f = self.ds.known_filters[field[0]]
                apply_fields[field[0]].append(
                    (f.filtered_type, field[1]))
            else:
                nfields.append(field)
        for filter_type in apply_fields:
            f = self.ds.known_filters[filter_type]
            with f.apply(self):
                self.get_data(apply_fields[filter_type])
        fields = nfields
        if len(fields) == 0: return
        # Now we collect all our fields
        # Here is where we need to perform a validation step, so that if we
        # have a field requested that we actually *can't* yet get, we put it
        # off until the end.  This prevents double-reading fields that will
        # need to be used in spatial fields later on.
        fields_to_get = []
        # This will be pre-populated with spatial fields
        fields_to_generate = []
        for field in self._determine_fields(fields):
            if field in self.field_data: continue
            finfo = self.ds._get_field_info(*field)
            try:
                finfo.check_available(self)
            except NeedsGridType:
                fields_to_generate.append(field)
                continue
            fields_to_get.append(field)
        if len(fields_to_get) == 0 and len(fields_to_generate) == 0:
            return
        elif self._locked is True:
            raise GenerationInProgress(fields)
        # Track which ones we want in the end
        ofields = set(list(self.field_data.keys())
                    + fields_to_get
                    + fields_to_generate)
        # At this point, we want to figure out *all* our dependencies.
        fields_to_get = self._identify_dependencies(fields_to_get,
            self._spatial)
        # We now split up into readers for the types of fields
        fluids, particles = [], []
        finfos = {}
        for ftype, fname in fields_to_get:
            finfo = self.ds._get_field_info(ftype, fname)
            finfos[ftype, fname] = finfo
            if finfo.particle_type:
                particles.append((ftype, fname))
            elif (ftype, fname) not in fluids:
                fluids.append((ftype, fname))
        # The _read method will figure out which fields it needs to get from
        # disk, and return a dict of those fields along with the fields that
        # need to be generated.
        read_fluids, gen_fluids = self.index._read_fluid_fields(
                                        fluids, self, self._current_chunk)
        for f, v in read_fluids.items():
            self.field_data[f] = self.ds.arr(v, input_units = finfos[f].units)
            self.field_data[f].convert_to_units(finfos[f].output_units)

        read_particles, gen_particles = self.index._read_particle_fields(
                                        particles, self, self._current_chunk)
        for f, v in read_particles.items():
            self.field_data[f] = self.ds.arr(v, input_units = finfos[f].units)
            self.field_data[f].convert_to_units(finfos[f].output_units)

        fields_to_generate += gen_fluids + gen_particles
        self._generate_fields(fields_to_generate)
        for field in list(self.field_data.keys()):
            if field not in ofields:
                self.field_data.pop(field)

    def _generate_fields(self, fields_to_generate):
        index = 0
        with self._field_lock():
            # At this point, we assume that any fields that are necessary to
            # *generate* a field are in fact already available to us.  Note
            # that we do not make any assumption about whether or not the
            # fields have a spatial requirement.  This will be checked inside
            # _generate_field, at which point additional dependencies may
            # actually be noted.
            while any(f not in self.field_data for f in fields_to_generate):
                field = fields_to_generate[index % len(fields_to_generate)]
                index += 1
                if field in self.field_data: continue
                fi = self.ds._get_field_info(*field)
                try:
                    fd = self._generate_field(field)
                    if fd is None:
                        raise RuntimeError
                    if fi.units is None:
                        # first time calling a field with units='auto', so we
                        # infer the units from the units of the data we get back
                        # from the field function and use these units for future
                        # field accesses
                        units = getattr(fd, 'units', '')
                        if units == '':
                            dimensions = ytdims.dimensionless
                        else:
                            dimensions = units.dimensions
                            units = str(units.get_base_equivalent(self.ds.unit_system.name))
                        if fi.dimensions != dimensions:
                            raise YTDimensionalityError(fi.dimensions, dimensions)
                        fi.units = units
                        self.field_data[field] = self.ds.arr(fd, units)
                        msg = ("Field %s was added without specifying units, "
                               "assuming units are %s")
                        mylog.warn(msg % (fi.name, units))
                    try:
                        fd.convert_to_units(fi.units)
                    except AttributeError:
                        # If the field returns an ndarray, coerce to a
                        # dimensionless YTArray and verify that field is
                        # supposed to be unitless
                        fd = self.ds.arr(fd, '')
                        if fi.units != '':
                            raise YTFieldUnitError(fi, fd.units)
                    except YTUnitConversionError:
                        raise YTFieldUnitError(fi, fd.units)
                    except UnitParseError:
                        raise YTFieldUnitParseError(fi)
                    self.field_data[field] = fd
                except GenerationInProgress as gip:
                    for f in gip.fields:
                        if f not in fields_to_generate:
                            fields_to_generate.append(f)

    def __or__(self, other):
        if not isinstance(other, YTSelectionContainer):
            raise YTBooleanObjectError(other)
        if self.ds is not other.ds:
            raise YTBooleanObjectsWrongDataset()
        # Should maybe do something with field parameters here
        return YTBooleanContainer("OR", self, other, ds = self.ds)

    def __invert__(self):
        # ~obj
        asel = yt.geometry.selection_routines.AlwaysSelector(self.ds)
        return YTBooleanContainer("NOT", self, asel, ds = self.ds)

    def __xor__(self, other):
        if not isinstance(other, YTSelectionContainer):
            raise YTBooleanObjectError(other)
        if self.ds is not other.ds:
            raise YTBooleanObjectsWrongDataset()
        return YTBooleanContainer("XOR", self, other, ds = self.ds)

    def __and__(self, other):
        if not isinstance(other, YTSelectionContainer):
            raise YTBooleanObjectError(other)
        if self.ds is not other.ds:
            raise YTBooleanObjectsWrongDataset()
        return YTBooleanContainer("AND", self, other, ds = self.ds)

    def __add__(self, other):
        return self.__or__(other)

    def __sub__(self, other):
        if not isinstance(other, YTSelectionContainer):
            raise YTBooleanObjectError(other)
        if self.ds is not other.ds:
            raise YTBooleanObjectsWrongDataset()
        return YTBooleanContainer("NEG", self, other, ds = self.ds)

    @contextmanager
    def _field_lock(self):
        self._locked = True
        yield
        self._locked = False

    @contextmanager
    def _chunked_read(self, chunk):
        # There are several items that need to be swapped out
        # field_data, size, shape
        old_field_data, self.field_data = self.field_data, YTFieldData()
        old_chunk, self._current_chunk = self._current_chunk, chunk
        old_locked, self._locked = self._locked, False
        yield
        self.field_data = old_field_data
        self._current_chunk = old_chunk
        self._locked = old_locked

    @contextmanager
    def _activate_cache(self):
        cache = self._field_cache or {}
        old_fields = {}
        for field in (f for f in cache if f in self.field_data):
            old_fields[field] = self.field_data[field]
        self.field_data.update(cache)
        yield
        for field in cache:
            self.field_data.pop(field)
            if field in old_fields:
                self.field_data[field] = old_fields.pop(field)
        self._field_cache = None

    def _initialize_cache(self, cache):
        # Wipe out what came before
        self._field_cache = {}
        self._field_cache.update(cache)

    @property
    def icoords(self):
        if self._current_chunk is None:
            self.index._identify_base_chunk(self)
        return self._current_chunk.icoords

    @property
    def fcoords(self):
        if self._current_chunk is None:
            self.index._identify_base_chunk(self)
        return self._current_chunk.fcoords

    @property
    def ires(self):
        if self._current_chunk is None:
            self.index._identify_base_chunk(self)
        return self._current_chunk.ires

    @property
    def fwidth(self):
        if self._current_chunk is None:
            self.index._identify_base_chunk(self)
        return self._current_chunk.fwidth

    @property
    def fcoords_vertex(self):
        if self._current_chunk is None:
            self.index._identify_base_chunk(self)
        return self._current_chunk.fcoords_vertex

class YTSelectionContainer0D(YTSelectionContainer):
    _spatial = False
    _dimensionality = 0
    def __init__(self, ds, field_parameters = None, data_source = None):
        super(YTSelectionContainer0D, self).__init__(
            ds, field_parameters, data_source)

class YTSelectionContainer1D(YTSelectionContainer):
    _spatial = False
    _dimensionality = 1
    def __init__(self, ds, field_parameters = None, data_source = None):
        super(YTSelectionContainer1D, self).__init__(
            ds, field_parameters, data_source)
        self._grids = None
        self._sortkey = None
        self._sorted = {}

class YTSelectionContainer2D(YTSelectionContainer):
    _key_fields = ['px','py','pdx','pdy']
    _dimensionality = 2
    """
    Prepares the YTSelectionContainer2D, normal to *axis*.  If *axis* is 4, we are not
    aligned with any axis.
    """
    _spatial = False
    def __init__(self, axis, ds, field_parameters = None, data_source = None):
        super(YTSelectionContainer2D, self).__init__(
            ds, field_parameters, data_source)
        # We need the ds, which will exist by now, for fix_axis.
        self.axis = fix_axis(axis, self.ds)
        self.set_field_parameter("axis", axis)

    def _convert_field_name(self, field):
        return field

    def _get_pw(self, fields, center, width, origin, plot_type):
        from yt.visualization.plot_window import \
            get_window_parameters, PWViewerMPL
        from yt.visualization.fixed_resolution import \
            FixedResolutionBuffer as frb
        axis = self.axis
        skip = self._key_fields
        skip += list(set(frb._exclude_fields).difference(set(self._key_fields)))
        self.fields = [k for k in self.field_data if k not in skip]
        if fields is not None:
            self.fields = ensure_list(fields) + self.fields
        if len(self.fields) == 0:
            raise ValueError("No fields found to plot in get_pw")
        (bounds, center, display_center) = \
            get_window_parameters(axis, center, width, self.ds)
        pw = PWViewerMPL(self, bounds, fields=self.fields, origin=origin,
                         frb_generator=frb, plot_type=plot_type)
        pw._setup_plots()
        return pw


    def to_frb(self, width, resolution, center=None, height=None,
               periodic = False):
        r"""This function returns a FixedResolutionBuffer generated from this
        object.

        A FixedResolutionBuffer is an object that accepts a variable-resolution
        2D object and transforms it into an NxM bitmap that can be plotted,
        examined or processed.  This is a convenience function to return an FRB
        directly from an existing 2D data object.

        Parameters
        ----------
        width : width specifier
            This can either be a floating point value, in the native domain
            units of the simulation, or a tuple of the (value, unit) style.
            This will be the width of the FRB.
        height : height specifier
            This will be the physical height of the FRB, by default it is equal
            to width.  Note that this will not make any corrections to
            resolution for the aspect ratio.
        resolution : int or tuple of ints
            The number of pixels on a side of the final FRB.  If iterable, this
            will be the width then the height.
        center : array-like of floats, optional
            The center of the FRB.  If not specified, defaults to the center of
            the current object.
        periodic : bool
            Should the returned Fixed Resolution Buffer be periodic?  (default:
            False).

        Returns
        -------
        frb : :class:`~yt.visualization.fixed_resolution.FixedResolutionBuffer`
            A fixed resolution buffer, which can be queried for fields.

        Examples
        --------

        >>> proj = ds.proj("Density", 0)
        >>> frb = proj.to_frb( (100.0, 'kpc'), 1024)
        >>> write_image(np.log10(frb["Density"]), 'density_100kpc.png')
        """

        if (self.ds.geometry == "cylindrical" and self.axis == 1) or \
            (self.ds.geometry == "polar" and self.axis == 2):
            if center is not None and center != (0.0, 0.0):
                raise NotImplementedError(
                    "Currently we only support images centered at R=0. " +
                    "We plan to generalize this in the near future")
            from yt.visualization.fixed_resolution import CylindricalFixedResolutionBuffer
            if iterable(width):
                radius = max(width)
            else:
                radius = width
            if iterable(resolution): resolution = max(resolution)
            frb = CylindricalFixedResolutionBuffer(self, radius, resolution)
            return frb

        if center is None:
            center = self.center
            if center is None:
                center = (self.ds.domain_right_edge
                        + self.ds.domain_left_edge)/2.0
        elif iterable(center) and not isinstance(center, YTArray):
            center = self.ds.arr(center, 'code_length')
        if iterable(width):
            w, u = width
            if isinstance(w, tuple) and isinstance(u, tuple):
                height = u
                w, u = w
            width = self.ds.quan(w, input_units = u)
        elif not isinstance(width, YTArray):
            width = self.ds.quan(width, 'code_length')
        if height is None:
            height = width
        elif iterable(height):
            h, u = height
            height = self.ds.quan(h, input_units = u)
        if not iterable(resolution):
            resolution = (resolution, resolution)
        from yt.visualization.fixed_resolution import FixedResolutionBuffer
        xax = self.ds.coordinates.x_axis[self.axis]
        yax = self.ds.coordinates.y_axis[self.axis]
        bounds = (center[xax] - width*0.5, center[xax] + width*0.5,
                  center[yax] - height*0.5, center[yax] + height*0.5)
        frb = FixedResolutionBuffer(self, bounds, resolution,
                                    periodic = periodic)
        return frb

class YTSelectionContainer3D(YTSelectionContainer):
    """
    Returns an instance of YTSelectionContainer3D, or prepares one.  Usually only
    used as a base class.  Note that *center* is supplied, but only used
    for fields and quantities that require it.
    """
    _key_fields = ['x','y','z','dx','dy','dz']
    _spatial = False
    _num_ghost_zones = 0
    _dimensionality = 3
    def __init__(self, center, ds, field_parameters = None, data_source = None):
        super(YTSelectionContainer3D, self).__init__(ds, field_parameters, data_source)
        self._set_center(center)
        self.coords = None
        self._grids = None

    def cut_region(self, field_cuts, field_parameters=None):
        """
        Return a YTCutRegion, where the a cell is identified as being inside
        the cut region based on the value of one or more fields.  Note that in
        previous versions of yt the name 'grid' was used to represent the data
        object used to construct the field cut, as of yt 3.0, this has been
        changed to 'obj'.

        Parameters
        ----------
        field_cuts : list of strings
           A list of conditionals that will be evaluated. In the namespace
           available, these conditionals will have access to 'obj' which is a
           data object of unknown shape, and they must generate a boolean array.
           For instance, conditionals = ["obj['temperature'] < 1e3"]
        field_parameters : dictionary
           A dictionary of field parameters to be used when applying the field
           cuts.

        Examples
        --------
        To find the total mass of hot gas with temperature greater than 10^6 K
        in your volume:

        >>> ds = yt.load("RedshiftOutput0005")
        >>> ad = ds.all_data()
        >>> cr = ad.cut_region(["obj['temperature'] > 1e6"])
        >>> print cr.quantities.total_quantity("cell_mass").in_units('Msun')
        """
        cr = self.ds.cut_region(self, field_cuts,
                                field_parameters=field_parameters)
        return cr

    def extract_isocontours(self, field, value, filename = None,
                            rescale = False, sample_values = None):
        r"""This identifies isocontours on a cell-by-cell basis, with no
        consideration of global connectedness, and returns the vertices of the
        Triangles in that isocontour.

        This function simply returns the vertices of all the triangles
        calculated by the `marching cubes
        <http://en.wikipedia.org/wiki/Marching_cubes>`_ algorithm; for more
        complex operations, such as identifying connected sets of cells above a
        given threshold, see the extract_connected_sets function.  This is more
        useful for calculating, for instance, total isocontour area, or
        visualizing in an external program (such as `MeshLab
        <http://meshlab.sf.net>`_.)

        Parameters
        ----------
        field : string
            Any field that can be obtained in a data object.  This is the field
            which will be isocontoured.
        value : float
            The value at which the isocontour should be calculated.
        filename : string, optional
            If supplied, this file will be filled with the vertices in .obj
            format.  Suitable for loading into meshlab.
        rescale : bool, optional
            If true, the vertices will be rescaled within their min/max.
        sample_values : string, optional
            Any field whose value should be extracted at the center of each
            triangle.

        Returns
        -------
        verts : array of floats
            The array of vertices, x,y,z.  Taken in threes, these are the
            triangle vertices.
        samples : array of floats
            If `sample_values` is specified, this will be returned and will
            contain the values of the field specified at the center of each
            triangle.

        Examples
        --------
        This will create a data object, find a nice value in the center, and
        output the vertices to "triangles.obj" after rescaling them.

        >>> dd = ds.all_data()
        >>> rho = dd.quantities["WeightedAverageQuantity"](
        ...     "Density", weight="CellMassMsun")
        >>> verts = dd.extract_isocontours("Density", rho,
        ...             "triangles.obj", True)
        """
        verts = []
        samples = []
        for block, mask in self.blocks:
            my_verts = self._extract_isocontours_from_grid(
                block, mask, field, value, sample_values)
            if sample_values is not None:
                my_verts, svals = my_verts
                samples.append(svals)
            verts.append(my_verts)
        verts = np.concatenate(verts).transpose()
        verts = self.comm.par_combine_object(verts, op='cat', datatype='array')
        verts = verts.transpose()
        if sample_values is not None:
            samples = np.concatenate(samples)
            samples = self.comm.par_combine_object(samples, op='cat',
                                datatype='array')
        if rescale:
            mi = np.min(verts, axis=0)
            ma = np.max(verts, axis=0)
            verts = (verts - mi) / (ma - mi).max()
        if filename is not None and self.comm.rank == 0:
            if hasattr(filename, "write"): f = filename
            else: f = open(filename, "w")
            for v1 in verts:
                f.write("v %0.16e %0.16e %0.16e\n" % (v1[0], v1[1], v1[2]))
            for i in range(len(verts)/3):
                f.write("f %s %s %s\n" % (i*3+1, i*3+2, i*3+3))
            if not hasattr(filename, "write"): f.close()
        if sample_values is not None:
            return verts, samples
        return verts

    def _extract_isocontours_from_grid(self, grid, mask, field, value,
                                       sample_values=None):
        vc_fields = [field]
        if sample_values is not None:
            vc_fields.append(sample_values)

        vc_data = grid.get_vertex_centered_data(vc_fields, no_ghost=False)
        try:
            svals = vc_data[sample_values]
        except KeyError:
            svals = None

        my_verts = march_cubes_grid(value, vc_data[field], mask,
            grid.LeftEdge, grid.dds, svals)
        return my_verts

    def calculate_isocontour_flux(self, field, value,
                    field_x, field_y, field_z, fluxing_field = None):
        r"""This identifies isocontours on a cell-by-cell basis, with no
        consideration of global connectedness, and calculates the flux over
        those contours.

        This function will conduct `marching cubes
        <http://en.wikipedia.org/wiki/Marching_cubes>`_ on all the cells in a
        given data container (grid-by-grid), and then for each identified
        triangular segment of an isocontour in a given cell, calculate the
        gradient (i.e., normal) in the isocontoured field, interpolate the local
        value of the "fluxing" field, the area of the triangle, and then return:

        area * local_flux_value * (n dot v)

        Where area, local_value, and the vector v are interpolated at the barycenter
        (weighted by the vertex values) of the triangle.  Note that this
        specifically allows for the field fluxing across the surface to be
        *different* from the field being contoured.  If the fluxing_field is
        not specified, it is assumed to be 1.0 everywhere, and the raw flux
        with no local-weighting is returned.

        Additionally, the returned flux is defined as flux *into* the surface,
        not flux *out of* the surface.

        Parameters
        ----------
        field : string
            Any field that can be obtained in a data object.  This is the field
            which will be isocontoured and used as the "local_value" in the
            flux equation.
        value : float
            The value at which the isocontour should be calculated.
        field_x : string
            The x-component field
        field_y : string
            The y-component field
        field_z : string
            The z-component field
        fluxing_field : string, optional
            The field whose passage over the surface is of interest.  If not
            specified, assumed to be 1.0 everywhere.

        Returns
        -------
        flux : float
            The summed flux.  Note that it is not currently scaled; this is
            simply the code-unit area times the fields.

        Examples
        --------
        This will create a data object, find a nice value in the center, and
        calculate the metal flux over it.

        >>> dd = ds.all_data()
        >>> rho = dd.quantities["WeightedAverageQuantity"](
        ...     "Density", weight="CellMassMsun")
        >>> flux = dd.calculate_isocontour_flux("Density", rho,
        ...     "velocity_x", "velocity_y", "velocity_z", "Metal_Density")
        """
        flux = 0.0
        for block, mask in self.blocks:
            flux += self._calculate_flux_in_grid(block, mask, field, value, field_x,
                                                 field_y, field_z, fluxing_field)
        flux = self.comm.mpi_allreduce(flux, op="sum")
        return flux

    def _calculate_flux_in_grid(self, grid, mask, field, value,
                    field_x, field_y, field_z, fluxing_field = None):
        
        vc_fields = [field, field_x, field_y, field_z]
        if fluxing_field is not None:
            vc_fields.append(fluxing_field)

        vc_data = grid.get_vertex_centered_data(vc_fields)

        if fluxing_field is None:
            ff = np.ones_like(vc_data[field], dtype="float64")
        else:
            ff = vc_data[fluxing_field]

        return march_cubes_grid_flux(value, vc_data[field], vc_data[field_x],
            vc_data[field_y], vc_data[field_z], ff, mask, grid.LeftEdge,
            grid.dds)

    def extract_connected_sets(self, field, num_levels, min_val, max_val,
                               log_space=True, cumulative=True):
        """
        This function will create a set of contour objects, defined
        by having connected cell structures, which can then be
        studied and used to 'paint' their source grids, thus enabling
        them to be plotted.

        Note that this function *can* return a connected set object that has no
        member values.
        """
        if log_space:
            cons = np.logspace(np.log10(min_val),np.log10(max_val),
                               num_levels+1)
        else:
            cons = np.linspace(min_val, max_val, num_levels+1)
        contours = {}
        for level in range(num_levels):
            contours[level] = {}
            if cumulative:
                mv = max_val
            else:
                mv = cons[level+1]
            from yt.analysis_modules.level_sets.api import identify_contours
            from yt.analysis_modules.level_sets.clump_handling import \
                add_contour_field
            nj, cids = identify_contours(self, field, cons[level], mv)
            unique_contours = set([])
            for sl_list in cids.values():
                for sl, ff in sl_list:
                    unique_contours.update(np.unique(ff))
            contour_key = uuid.uuid4().hex
            # In case we're a cut region already...
            base_object = getattr(self, 'base_object', self)
            add_contour_field(base_object.ds, contour_key)
            for cid in sorted(unique_contours):
                if cid == -1: continue
                contours[level][cid] = base_object.cut_region(
                    ["obj['contours_%s'] == %s" % (contour_key, cid)],
                    {'contour_slices_%s' % contour_key: cids})
        return cons, contours

    def paint_grids(self, field, value, default_value=None):
        """
        This function paints every cell in our dataset with a given *value*.
        If default_value is given, the other values for the given in every grid
        are discarded and replaced with *default_value*.  Otherwise, the field is
        mandated to 'know how to exist' in the grid.

        Note that this only paints the cells *in the dataset*, so cells in grids
        with child cells are left untouched.
        """
        for grid in self._grids:
            if default_value is not None:
                grid[field] = np.ones(grid.ActiveDimensions)*default_value
            grid[field][self._get_point_indices(grid)] = value

    _particle_handler = None

    @property
    def particles(self):
        if self._particle_handler is None:
            self._particle_handler = \
                particle_handler_registry[self._type_name](self.ds, self)
        return self._particle_handler


    def volume(self):
        """
        Return the volume of the data container.
        This is found by adding up the volume of the cells with centers
        in the container, rather than using the geometric shape of
        the container, so this may vary very slightly
        from what might be expected from the geometric volume.
        """
        return self.quantities.total_quantity(("index", "cell_volume"))


class YTBooleanContainer(YTSelectionContainer3D):
    """
    This is a boolean operation, accepting AND, OR, XOR, and NOT for combining
    multiple data objects.

    This object is not designed to be created directly; it is designed to be
    created implicitly by using one of the bitwise operations (&, |, ^, ~) on
    one or two other data objects.  These correspond to the appropriate boolean
    operations, and the resultant object can be nested.

    Parameters
    ----------
    op : string
        Can be AND, OR, XOR, NOT or NEG.
    dobj1 : YTSelectionContainer
        The first selection object
    dobj2 : YTSelectionContainer
        The second object

    Examples
    --------

    >>> import yt
    >>> ds = yt.load("IsolatedGalaxy/galaxy0030/galaxy0030")
    >>> sp = ds.sphere("c", 0.1)
    >>> dd = ds.r[:,:,:]
    >>> new_obj = sp ^ dd
    >>> print(new_obj.sum("cell_volume"), dd.sum("cell_volume") -
    ...    sp.sum("cell_volume"))
    """
    _type_name = "bool"
    _con_args = ("op", "dobj1", "dobj2")
    def __init__(self, op, dobj1, dobj2, ds = None, field_parameters = None,
                 data_source = None):
        YTSelectionContainer3D.__init__(self, None, ds, field_parameters,
                data_source)
        self.op = op.upper()
        self.dobj1 = dobj1
        self.dobj2 = dobj2
        name = "Boolean%sSelector" % (self.op,)
        sel_cls = getattr(yt.geometry.selection_routines, name)
        self._selector = sel_cls(self)

# Many of these items are set up specifically to ensure that
# we are not breaking old pickle files.  This means we must only call the
# _reconstruct_object and that we cannot mandate any additional arguments to
# the reconstruction function.
#
# In the future, this would be better off being set up to more directly
# reference objects or retain state, perhaps with a context manager.
#
# One final detail: time series or multiple datasets in a single pickle
# seems problematic.

class ReconstructedObject(tuple):
    pass

def _check_nested_args(arg, ref_ds):
    if not isinstance(arg, (tuple, list, ReconstructedObject)):
        return arg
    elif isinstance(arg, ReconstructedObject) and ref_ds == arg[0]:
        return arg[1]
    narg = [_check_nested_args(a, ref_ds) for a in arg]
    return narg

def _get_ds_by_hash(hash):
    from yt.data_objects.static_output import Dataset
    if isinstance(hash, Dataset):
        return hash
    from yt.data_objects.static_output import _cached_datasets
    for ds in _cached_datasets.values():
        if ds._hash() == hash: return ds
    return None

def _reconstruct_object(*args, **kwargs):
    dsid = args[0]
    dtype = args[1]
    ds = _get_ds_by_hash(dsid)
    if not ds:
        datasets = ParameterFileStore()
        ds = datasets.get_ds_hash(dsid)
    field_parameters = args[-1]
    # will be much nicer when we can do dsid, *a, fp = args
    args = args[2:-1]
    new_args = [_check_nested_args(a, ds) for a in args]
    cls = getattr(ds, dtype)
    obj = cls(*new_args)
    obj.field_parameters.update(field_parameters)
    return ReconstructedObject((ds, obj))<|MERGE_RESOLUTION|>--- conflicted
+++ resolved
@@ -50,12 +50,9 @@
     YTFieldTypeNotFound, \
     YTDataSelectorNotImplemented, \
     YTDimensionalityError, \
-<<<<<<< HEAD
-    YTNonIndexedDataContainer
-=======
+    YTNonIndexedDataContainer, \
     YTBooleanObjectError, \
     YTBooleanObjectsWrongDataset
->>>>>>> bcd44287
 from yt.utilities.lib.marching_cubes import \
     march_cubes_grid, march_cubes_grid_flux
 from yt.utilities.parallel_tools.parallel_analysis_interface import \
@@ -71,12 +68,9 @@
 from yt.geometry.selection_routines import \
     compose_selector
 from yt.extern.six import add_metaclass, string_types
-<<<<<<< HEAD
 from yt.units.yt_array import uconcatenate
-=======
 from yt.data_objects.field_data import YTFieldData
 from yt.data_objects.profiles import create_profile
->>>>>>> bcd44287
 
 data_object_registry = {}
 
