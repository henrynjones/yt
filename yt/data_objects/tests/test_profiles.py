from yt.testing import *
from yt.data_objects.profiles import \
    BinnedProfile1D, BinnedProfile2D, BinnedProfile3D, \
    Profile1D, Profile2D, Profile3D

_fields = ("Density", "Temperature", "Dinosaurs", "Tribbles")

def test_binned_profiles():
    pf = fake_random_pf(64, nprocs = 8, fields = _fields)
    nv = pf.domain_dimensions.prod()
    dd = pf.h.all_data()
    (rmi, rma), (tmi, tma), (dmi, dma) = dd.quantities["Extrema"](
        ["Density", "Temperature", "Dinosaurs"])
    rt, tt, dt = dd.quantities["TotalQuantity"](
        ["Density", "Temperature", "Dinosaurs"])
    # First we look at the 
    for nb in [8, 16, 32, 64]:
        # We log all the fields or don't log 'em all.  No need to do them
        # individually.
        for lf in [True, False]: 
            # We have the min and the max, but to avoid cutting them off
            # since we aren't doing end-collect, we cut a bit off the edges
            for ec, e1, e2 in [(False, 0.9, 1.1), (True, 1.0, 1.0)]:
                p1d = BinnedProfile1D(dd, 
                    nb, "Density", rmi*e1, rma*e2, lf,
                    end_collect=ec)
                p1d.add_fields(["Ones", "Temperature"], weight=None)
                yield assert_equal, p1d["Ones"].sum(), nv
                yield assert_rel_equal, tt, p1d["Temperature"].sum(), 7

                p2d = BinnedProfile2D(dd, 
                    nb, "Density", rmi*e1, rma*e2, lf,
                    nb, "Temperature", tmi*e1, tma*e2, lf,
                    end_collect=ec)
                p2d.add_fields(["Ones", "Temperature"], weight=None)
                yield assert_equal, p2d["Ones"].sum(), nv
                yield assert_rel_equal, tt, p2d["Temperature"].sum(), 7

                p3d = BinnedProfile3D(dd, 
                    nb, "Density", rmi*e1, rma*e2, lf,
                    nb, "Temperature", tmi*e1, tma*e2, lf,
                    nb, "Dinosaurs", dmi*e1, dma*e2, lf,
                    end_collect=ec)
                p3d.add_fields(["Ones", "Temperature"], weight=None)
                yield assert_equal, p3d["Ones"].sum(), nv
                yield assert_rel_equal, tt, p3d["Temperature"].sum(), 7

        p1d = BinnedProfile1D(dd, nb, "x", 0.0, 1.0, log_space=False)
        p1d.add_fields("Ones", weight=None)
        av = nv / nb
        yield assert_equal, p1d["Ones"][:-1], np.ones(nb)*av
        # We re-bin ones with a weight now
        p1d.add_fields(["Ones"], weight="Temperature")
        yield assert_equal, p1d["Ones"][:-1], np.ones(nb)

        p2d = BinnedProfile2D(dd, nb, "x", 0.0, 1.0, False,
                                  nb, "y", 0.0, 1.0, False)
        p2d.add_fields("Ones", weight=None)
        av = nv / nb**2
        yield assert_equal, p2d["Ones"][:-1,:-1], np.ones((nb, nb))*av
        # We re-bin ones with a weight now
        p2d.add_fields(["Ones"], weight="Temperature")
        yield assert_equal, p2d["Ones"][:-1,:-1], np.ones((nb, nb))

<<<<<<< HEAD
        p3d = BinnedProfile3D(dd, nb, "x", 0.0, 1.0, False,
                                  nb, "y", 0.0, 1.0, False,
                                  nb, "z", 0.0, 1.0, False)
        p3d.add_fields("Ones", weight=None)
        av = nv / nb**3
        yield assert_equal, p3d["Ones"][:-1,:-1,:-1], np.ones((nb, nb, nb))*av
        # We re-bin ones with a weight now
        p3d.add_fields(["Ones"], weight="Temperature")
        yield assert_equal, p3d["Ones"][:-1,:-1,:-1], np.ones((nb,nb,nb))
=======
            p3d = BinnedProfile3D(dd, nb, "x", 0.0, 1.0, False,
                                      nb, "y", 0.0, 1.0, False,
                                      nb, "z", 0.0, 1.0, False)
            p3d.add_fields("Ones", weight=None)
            av = nv / nb**3
            yield assert_equal, p3d["Ones"][:-1,:-1,:-1], np.ones((nb, nb, nb))*av
            # We re-bin ones with a weight now
            p3d.add_fields(["Ones"], weight="Temperature")
            yield assert_equal, p3d["Ones"][:-1,:-1,:-1], np.ones((nb,nb,nb))

def test_profiles():
    pf = fake_random_pf(64, nprocs = 8, fields = _fields)
    nv = pf.domain_dimensions.prod()
    dd = pf.h.all_data()
    (rmi, rma), (tmi, tma), (dmi, dma) = dd.quantities["Extrema"](
        ["Density", "Temperature", "Dinosaurs"])
    rt, tt, dt = dd.quantities["TotalQuantity"](
        ["Density", "Temperature", "Dinosaurs"])
    # First we look at the 
    e1, e2 = 0.9, 1.1
    for nb in [8, 16, 32, 64]:
        # We log all the fields or don't log 'em all.  No need to do them
        # individually.
        for lf in [True, False]: 
            p1d = Profile1D(dd, 
                "Density",     nb, rmi*e1, rma*e2, lf,
                weight_field = None)
            p1d.add_fields(["Ones", "Temperature"])
            yield assert_equal, p1d["Ones"].sum(), nv
            yield assert_rel_equal, tt, p1d["Temperature"].sum(), 7

            p2d = Profile2D(dd, 
                "Density",     nb, rmi*e1, rma*e2, lf,
                "Temperature", nb, tmi*e1, tma*e2, lf,
                weight_field = None)
            p2d.add_fields(["Ones", "Temperature"])
            yield assert_equal, p2d["Ones"].sum(), nv
            yield assert_rel_equal, tt, p2d["Temperature"].sum(), 7

            p3d = Profile3D(dd, 
                "Density",     nb, rmi*e1, rma*e2, lf,
                "Temperature", nb, tmi*e1, tma*e2, lf,
                "Dinosaurs",   nb, dmi*e1, dma*e2, lf,
                weight_field = None)
            p3d.add_fields(["Ones", "Temperature"])
            yield assert_equal, p3d["Ones"].sum(), nv
            yield assert_rel_equal, tt, p3d["Temperature"].sum(), 7

        p1d = Profile1D(dd, "x", nb, 0.0, 1.0, False,
                        weight_field = None)
        p1d.add_fields("Ones")
        av = nv / nb
        yield assert_equal, p1d["Ones"], np.ones(nb)*av

        # We re-bin ones with a weight now
        p1d = Profile1D(dd, "x", nb, 0.0, 1.0, False,
                        weight_field = "Temperature")
        p1d.add_fields(["Ones"])
        yield assert_equal, p1d["Ones"], np.ones(nb)

        p2d = Profile2D(dd, "x", nb, 0.0, 1.0, False,
                            "y", nb, 0.0, 1.0, False,
                            weight_field = None)
        p2d.add_fields("Ones")
        av = nv / nb**2
        yield assert_equal, p2d["Ones"], np.ones((nb, nb))*av

        # We re-bin ones with a weight now
        p2d = Profile2D(dd, "x", nb, 0.0, 1.0, False,
                            "y", nb, 0.0, 1.0, False,
                            weight_field = "Temperature")
        p2d.add_fields(["Ones"])
        yield assert_equal, p2d["Ones"], np.ones((nb, nb))

        p3d = Profile3D(dd, "x", nb, 0.0, 1.0, False,
                            "y", nb, 0.0, 1.0, False,
                            "z", nb, 0.0, 1.0, False,
                            weight_field = None)
        p3d.add_fields("Ones")
        av = nv / nb**3
        yield assert_equal, p3d["Ones"], np.ones((nb, nb, nb))*av

        # We re-bin ones with a weight now
        p3d = Profile3D(dd, "x", nb, 0.0, 1.0, False,
                            "y", nb, 0.0, 1.0, False,
                            "z", nb, 0.0, 1.0, False,
                            weight_field = "Temperature")
        p3d.add_fields(["Ones"])
        yield assert_equal, p3d["Ones"], np.ones((nb,nb,nb))
>>>>>>> 6ab1cdb3
<|MERGE_RESOLUTION|>--- conflicted
+++ resolved
@@ -62,7 +62,6 @@
         p2d.add_fields(["Ones"], weight="Temperature")
         yield assert_equal, p2d["Ones"][:-1,:-1], np.ones((nb, nb))
 
-<<<<<<< HEAD
         p3d = BinnedProfile3D(dd, nb, "x", 0.0, 1.0, False,
                                   nb, "y", 0.0, 1.0, False,
                                   nb, "z", 0.0, 1.0, False)
@@ -72,16 +71,6 @@
         # We re-bin ones with a weight now
         p3d.add_fields(["Ones"], weight="Temperature")
         yield assert_equal, p3d["Ones"][:-1,:-1,:-1], np.ones((nb,nb,nb))
-=======
-            p3d = BinnedProfile3D(dd, nb, "x", 0.0, 1.0, False,
-                                      nb, "y", 0.0, 1.0, False,
-                                      nb, "z", 0.0, 1.0, False)
-            p3d.add_fields("Ones", weight=None)
-            av = nv / nb**3
-            yield assert_equal, p3d["Ones"][:-1,:-1,:-1], np.ones((nb, nb, nb))*av
-            # We re-bin ones with a weight now
-            p3d.add_fields(["Ones"], weight="Temperature")
-            yield assert_equal, p3d["Ones"][:-1,:-1,:-1], np.ones((nb,nb,nb))
 
 def test_profiles():
     pf = fake_random_pf(64, nprocs = 8, fields = _fields)
@@ -162,4 +151,3 @@
                             weight_field = "Temperature")
         p3d.add_fields(["Ones"])
         yield assert_equal, p3d["Ones"], np.ones((nb,nb,nb))
->>>>>>> 6ab1cdb3
