from yt.testing import *
from yt.utilities.units import Unit
import os
import tempfile

def setup():
    from yt.config import ytcfg
    ytcfg["yt","__withintesting"] = "True"

def teardown_func(fns):
    for fn in fns:
        try:
            os.remove(fn)
        except OSError:
            pass

def test_projection():
    for nprocs in [8, 1]:
        # We want to test both 1 proc and 8 procs, to make sure that
        # parallelism isn't broken
        pf = fake_random_pf(64, nprocs = nprocs)
        dims = pf.domain_dimensions
        xn, yn, zn = pf.domain_dimensions
        xi, yi, zi = pf.domain_left_edge.to_ndarray() + 1.0/(pf.domain_dimensions * 2)
        xf, yf, zf = pf.domain_right_edge.to_ndarray() - 1.0/(pf.domain_dimensions * 2)
        dd = pf.h.all_data()
        rho_tot = dd.quantities["TotalQuantity"]("density")[0]
        coords = np.mgrid[xi:xf:xn*1j, yi:yf:yn*1j, zi:zf:zn*1j]
        uc = [np.unique(c) for c in coords]
        # Some simple projection tests with single grids
        for ax, an in enumerate("xyz"):
            xax = x_dict[ax]
            yax = y_dict[ax]
            for wf in ["density", None]:
                fns = []
                proj = pf.h.proj(["ones", "density"], ax, weight_field = wf)
                yield assert_equal, proj["ones"].sum(), proj["ones"].size
                yield assert_equal, proj["ones"].min(), 1.0
                yield assert_equal, proj["ones"].max(), 1.0
                yield assert_equal, np.unique(proj["px"]), uc[xax]
                yield assert_equal, np.unique(proj["py"]), uc[yax]
                yield assert_equal, np.unique(proj["pdx"]), 1.0/(dims[xax]*2.0)
                yield assert_equal, np.unique(proj["pdy"]), 1.0/(dims[yax]*2.0)
                pw = proj.to_pw()
                tmpfd, tmpname = tempfile.mkstemp(suffix='.png')
                os.close(tmpfd)
                fns += pw.save(name=tmpname)
                frb = proj.to_frb((1.0,'unitary'), 64)
<<<<<<< HEAD
                for proj_field in ['ones', 'density']:
=======
                for proj_field in ['Ones', 'Density']:
                    fi = pf._get_field_info(proj_field)
>>>>>>> a9df89e6
                    yield assert_equal, frb[proj_field].info['data_source'], \
                            proj.__str__()
                    yield assert_equal, frb[proj_field].info['axis'], \
                            ax
                    yield assert_equal, frb[proj_field].info['field'], \
                            proj_field
<<<<<<< HEAD
                    print frb[proj_field].units
                    print Unit(pf._get_field_info("unkown", proj_field).units)
                    field_unit = pf._get_field_info("unkown", proj_field).units
                    if wf is not None:
                        yield assert_equal, frb[proj_field].units, Unit(field_unit)
                    else:
                        if frb[proj_field].units.is_code_unit:
                            proj_unit = "code_length"
                        else:
                            proj_unit = "cm"
                        if field_unit != '':
                            proj_unit = "({0}) * {1}".format(field_unit, proj_unit)
                        yield assert_equal, frb[proj_field].units, Unit(proj_unit)
=======
                    yield assert_equal, frb[proj_field].info['units'], \
                            fi.get_units()
>>>>>>> a9df89e6
                    yield assert_equal, frb[proj_field].info['xlim'], \
                            frb.bounds[:2]
                    yield assert_equal, frb[proj_field].info['ylim'], \
                            frb.bounds[2:]
                    yield assert_equal, frb[proj_field].info['center'], \
                            proj.center
                    yield assert_equal, frb[proj_field].info['weight_field'], \
                            wf
                teardown_func(fns)
            # wf == None
            yield assert_equal, wf, None
            v1 = proj["density"].sum()
            v2 = (dd["density"] * dd["d%s" % an]).sum()
            yield assert_rel_equal, v1, v2, 10

<|MERGE_RESOLUTION|>--- conflicted
+++ resolved
@@ -46,22 +46,15 @@
                 os.close(tmpfd)
                 fns += pw.save(name=tmpname)
                 frb = proj.to_frb((1.0,'unitary'), 64)
-<<<<<<< HEAD
                 for proj_field in ['ones', 'density']:
-=======
-                for proj_field in ['Ones', 'Density']:
                     fi = pf._get_field_info(proj_field)
->>>>>>> a9df89e6
                     yield assert_equal, frb[proj_field].info['data_source'], \
                             proj.__str__()
                     yield assert_equal, frb[proj_field].info['axis'], \
                             ax
                     yield assert_equal, frb[proj_field].info['field'], \
                             proj_field
-<<<<<<< HEAD
-                    print frb[proj_field].units
-                    print Unit(pf._get_field_info("unkown", proj_field).units)
-                    field_unit = pf._get_field_info("unkown", proj_field).units
+                    field_unit = Unit(fi.units)
                     if wf is not None:
                         yield assert_equal, frb[proj_field].units, Unit(field_unit)
                     else:
@@ -72,10 +65,6 @@
                         if field_unit != '':
                             proj_unit = "({0}) * {1}".format(field_unit, proj_unit)
                         yield assert_equal, frb[proj_field].units, Unit(proj_unit)
-=======
-                    yield assert_equal, frb[proj_field].info['units'], \
-                            fi.get_units()
->>>>>>> a9df89e6
                     yield assert_equal, frb[proj_field].info['xlim'], \
                             frb.bounds[:2]
                     yield assert_equal, frb[proj_field].info['ylim'], \
