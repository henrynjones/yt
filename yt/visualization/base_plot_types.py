"""
This is a place for base classes of the various plot types.



"""
from __future__ import absolute_import

#-----------------------------------------------------------------------------
# Copyright (c) 2013, yt Development Team.
#
# Distributed under the terms of the Modified BSD License.
#
# The full license is in the file COPYING.txt, distributed with this software.
#-----------------------------------------------------------------------------
import matplotlib
import numpy as np

from distutils.version import LooseVersion
from io import BytesIO

from yt.funcs import \
    get_image_suffix, \
    mylog, \
    iterable, \
    get_brewer_cmap, \
<<<<<<< HEAD
    matplotlib_style_context
=======
    matplotlib_style_context, \
    get_interactivity


backend_dict = {'GTK': ['backend_gtk', 'FigureCanvasGTK',
                       'FigureManagerGTK'],
               'GTKAgg': ['backend_gtkagg', 'FigureCanvasGTKAgg'],
               'GTKCairo': ['backend_gtkcairo', 'FigureCanvasGTKCairo'],
               'MacOSX': ['backend_macosx', 'FigureCanvasMac', 'FigureManagerMac'],
               'Qt4Agg': ['backend_qt4agg', 'FigureCanvasQTAgg'],
               'Qt5Agg': ['backend_gt5agg', 'FigureCanvasQTAgg'],
               'TkAgg': ['backend_tkagg', 'FigureCanvasTkAgg'],
               'WX': ['backend_wx', 'FigureCanvasWx'],
               'WXAgg': ['backend_wxagg', 'FigureCanvasWxAgg'],
               'GTK3Cairo': ['backend_gtk3cairo',
                             'FigureCanvasGTK3Cairo',
                             'FigureManagerGTK3Cairo'],
               'GTK3Agg': ['backend_gtk3agg', 'FigureCanvasGTK3Agg',
                           'FigureManagerGTK3Agg'],
               'WebAgg': ['backend_webagg', 'FigureCanvasWebAgg'],
               'nbAgg': ['backend_nbagg', 'FigureCanvasNbAgg',
                         'FigureManagerNbAgg'],
                'agg': ['backend_agg', 'FigureCanvasAgg']}
>>>>>>> 7ef69331


class CallbackWrapper(object):
    def __init__(self, viewer, window_plot, frb, field, font_properties,
                 font_color):
        self.frb = frb
        self.data = frb.data_source
        self._axes = window_plot.axes
        self._figure = window_plot.figure
        if len(self._axes.images) > 0:
            self.image = self._axes.images[0]
        if frb.axis < 3:
            DD = frb.ds.domain_width
            xax = frb.ds.coordinates.x_axis[frb.axis]
            yax = frb.ds.coordinates.y_axis[frb.axis]
            self._period = (DD[xax], DD[yax])
        self.ds = frb.ds
        self.xlim = viewer.xlim
        self.ylim = viewer.ylim
        if 'OffAxisSlice' in viewer._plot_type:
            self._type_name = "CuttingPlane"
        else:
            self._type_name = viewer._plot_type
        self.aspect = window_plot._aspect
        self.font_properties = font_properties
        self.font_color = font_color
        self.field = field


class PlotMPL(object):
    """A base class for all yt plots made using matplotlib, that is backend independent.

    """

    def __init__(self, fsize, axrect, figure, axes):
        """Initialize PlotMPL class"""
        import matplotlib.figure
        self._plot_valid = True
        if figure is None:
            if not iterable(fsize):
                fsize = (fsize, fsize)
            self.figure = matplotlib.figure.Figure(figsize=fsize, frameon=True)
        else:
            figure.set_size_inches(fsize)
            self.figure = figure
        if axes is None:
            self.axes = self.figure.add_axes(axrect)
        else:
            axes.cla()
            axes.set_position(axrect)
            self.axes = axes
        canvas_classes = self._set_canvas()
        self.canvas = canvas_classes[0](self.figure)
        if len(canvas_classes) > 1:
            self.manager = canvas_classes[1](self.canvas, 1)
        for which in ['major', 'minor']:
            for axis in 'xy':
                self.axes.tick_params(
                    which=which, axis=axis, direction='in', top=True, right=True
                )
<<<<<<< HEAD
=======

    def _set_canvas(self):
        self.interactivity = get_interactivity()
        if self.interactivity:
            backend = str(matplotlib.get_backend())
        else:
            backend = 'agg'

        for key in backend_dict.keys():
            if key == backend:
                mod = __import__('matplotlib.backends', globals(), locals(),
                                 [backend_dict[key][0]], 0)
                submod = getattr(mod, backend_dict[key][0])
                FigureCanvas = getattr(submod, backend_dict[key][1])
                if len(backend_dict[key]) > 2:
                    FigureManager = getattr(submod, backend_dict[key][2])
                    return [FigureCanvas, FigureManager]
                else:
                    return [FigureCanvas]
>>>>>>> 7ef69331

    def save(self, name, mpl_kwargs=None, canvas=None):
        """Choose backend and save image to disk"""
        from ._mpl_imports import \
            FigureCanvasAgg, FigureCanvasPdf, FigureCanvasPS
        if mpl_kwargs is None:
            mpl_kwargs = {}
        if 'papertype' not in mpl_kwargs:
            mpl_kwargs['papertype'] = 'auto'

        suffix = get_image_suffix(name)
        if suffix == '':
            suffix = '.png'
            name = "%s%s" % (name, suffix)

        mylog.info("Saving plot %s", name)

        if suffix == ".png":
            canvas = FigureCanvasAgg(self.figure)
        elif suffix == ".pdf":
            canvas = FigureCanvasPdf(self.figure)
        elif suffix in (".eps", ".ps"):
            canvas = FigureCanvasPS(self.figure)
        else:
            mylog.warning("Unknown suffix %s, defaulting to Agg", suffix)
            canvas = self.canvas

        with matplotlib_style_context():
            canvas.print_figure(name, **mpl_kwargs)
        return name

    def show(self):
        try:
            self.manager.show()
        except AttributeError:
            self.canvas.show()

    def _get_labels(self):
        ax = self.axes
        labels = ax.xaxis.get_ticklabels() + ax.yaxis.get_ticklabels()
        labels += ax.xaxis.get_minorticklabels()
        labels += ax.yaxis.get_minorticklabels()
        labels += [ax.title, ax.xaxis.label, ax.yaxis.label,
                   ax.xaxis.get_offset_text(), ax.yaxis.get_offset_text()]
        return labels

    def _set_font_properties(self, font_properties, font_color):
        for label in self._get_labels():
            label.set_fontproperties(font_properties)
            if font_color is not None:
                label.set_color(self.font_color)

    def _repr_png_(self):
        from ._mpl_imports import FigureCanvasAgg
        canvas = FigureCanvasAgg(self.figure)
        f = BytesIO()
        with matplotlib_style_context():
            canvas.print_figure(f)
        f.seek(0)
        return f.read()

class ImagePlotMPL(PlotMPL):
    """A base class for yt plots made using imshow

    """
    def __init__(self, fsize, axrect, caxrect, zlim, figure, axes, cax):
        """Initialize ImagePlotMPL class object"""
        super(ImagePlotMPL, self).__init__(fsize, axrect, figure, axes)
        self.zmin, self.zmax = zlim
        if cax is None:
            self.cax = self.figure.add_axes(caxrect)
        else:
            cax.cla()
            cax.set_position(caxrect)
            self.cax = cax

    def _init_image(self, data, cbnorm, cblinthresh, cmap, extent, aspect):
        """Store output of imshow in image variable"""
        if (cbnorm == 'log10'):
            norm = matplotlib.colors.LogNorm()
        elif (cbnorm == 'linear'):
            norm = matplotlib.colors.Normalize()
        elif (cbnorm == 'symlog'):
            if cblinthresh is None:
                cblinthresh = (data.max()-data.min())/10.
            norm = matplotlib.colors.SymLogNorm(cblinthresh, vmin=data.min(), vmax=data.max())
        extent = [float(e) for e in extent]
        # tuple colormaps are from palettable (or brewer2mpl)
        if isinstance(cmap, tuple):
            cmap = get_brewer_cmap(cmap)
        self.image = self.axes.imshow(data.to_ndarray(), origin='lower',
                                      extent=extent, norm=norm, vmin=self.zmin,
                                      aspect=aspect, vmax=self.zmax, cmap=cmap,
                                      interpolation='nearest')
        if (cbnorm == 'symlog'):
            if LooseVersion(matplotlib.__version__) < LooseVersion("2.0.0"):
                formatter_kwargs = {}
            else:
                formatter_kwargs = dict(linthresh=cblinthresh)
            formatter = matplotlib.ticker.LogFormatterMathtext(
                **formatter_kwargs)
            self.cb = self.figure.colorbar(
                self.image, self.cax, format=formatter)
<<<<<<< HEAD
            yticks = list(-10**np.arange(np.floor(np.log10(-data.min())),\
                          np.rint(np.log10(cblinthresh))-1, -1)) + [0] + \
                     list(10**np.arange(np.rint(np.log10(cblinthresh)),\
                          np.ceil(np.log10(data.max()))+1))
=======
            if data.min() >= 0.0:
                yticks = [data.min().v] + list(
                    10**np.arange(np.rint(np.log10(cblinthresh)),
                                  np.ceil(np.log10(data.max())) + 1))
            elif data.max() <= 0.0:
                yticks = list(
                    -10**np.arange(
                        np.floor(np.log10(-data.min())),
                        np.rint(np.log10(cblinthresh)) - 1, -1)) + \
                    [data.max().v]
            else:
                yticks = list(
                    -10**np.arange(np.floor(np.log10(-data.min())),
                                   np.rint(np.log10(cblinthresh))-1, -1)) + \
                    [0] + \
                    list(10**np.arange(np.rint(np.log10(cblinthresh)),
                                       np.ceil(np.log10(data.max()))+1))
>>>>>>> 7ef69331
            self.cb.set_ticks(yticks)
        else:
            self.cb = self.figure.colorbar(self.image, self.cax)
        for which in ['major', 'minor']:
            self.cax.tick_params(which=which, axis='y', direction='in')

    def _get_best_layout(self):

        # Ensure the figure size along the long axis is always equal to _figure_size
        if iterable(self._figure_size):
            x_fig_size = self._figure_size[0]
            y_fig_size = self._figure_size[1]
        else:
            x_fig_size = self._figure_size
            y_fig_size = self._figure_size/self._aspect

        if hasattr(self, '_unit_aspect'):
            y_fig_size = y_fig_size * self._unit_aspect

        if self._draw_colorbar:
            cb_size = self._cb_size
            cb_text_size = self._ax_text_size[1] + 0.45
        else:
            cb_size = x_fig_size*0.04
            cb_text_size = 0.0

        if self._draw_axes:
            x_axis_size = self._ax_text_size[0]
            y_axis_size = self._ax_text_size[1]
        else:
            x_axis_size = x_fig_size*0.04
            y_axis_size = y_fig_size*0.04

        top_buff_size = self._top_buff_size

        if not self._draw_axes and not self._draw_colorbar:
            x_axis_size = 0.0
            y_axis_size = 0.0
            cb_size = 0.0
            cb_text_size = 0.0
            top_buff_size = 0.0

        xbins = np.array([x_axis_size, x_fig_size, cb_size, cb_text_size])
        ybins = np.array([y_axis_size, y_fig_size, top_buff_size])

        size = [xbins.sum(), ybins.sum()]

        x_frac_widths = xbins/size[0]
        y_frac_widths = ybins/size[1]

        # axrect is the rectangle defining the area of the
        # axis object of the plot.  Its range goes from 0 to 1 in
        # x and y directions.  The first two values are the x,y
        # start values of the axis object (lower left corner), and the
        # second two values are the size of the axis object.  To get
        # the upper right corner, add the first x,y to the second x,y.
        axrect = (
            x_frac_widths[0],
            y_frac_widths[0],
            x_frac_widths[1],
            y_frac_widths[1],
        )

        # caxrect is the rectangle defining the area of the colorbar
        # axis object of the plot.  It is defined just as the axrect
        # tuple is.
        caxrect = (
            x_frac_widths[0]+x_frac_widths[1],
            y_frac_widths[0],
            x_frac_widths[2],
            y_frac_widths[1],
        )

        return size, axrect, caxrect

    def _toggle_axes(self, choice):
        """
        Turn on/off displaying the axis ticks and labels for a plot.

        choice = True or False
        """

        self._draw_axes = choice
        self.axes.set_frame_on(choice)
        self.axes.get_xaxis().set_visible(choice)
        self.axes.get_yaxis().set_visible(choice)
        size, axrect, caxrect = self._get_best_layout()
        self.axes.set_position(axrect)
        self.cax.set_position(caxrect)
        self.figure.set_size_inches(*size)

    def _toggle_colorbar(self, choice):
        """
        Turn on/off displaying the colorbar for a plot

        choice = True or False
        """
        self._draw_colorbar = choice
        self.cax.set_visible(choice)
        size, axrect, caxrect = self._get_best_layout()
        self.axes.set_position(axrect)
        self.cax.set_position(caxrect)
        self.figure.set_size_inches(*size)

    def _get_labels(self):
        labels = super(ImagePlotMPL, self)._get_labels()
        cbax = self.cb.ax
        labels += cbax.yaxis.get_ticklabels()
        labels += [cbax.yaxis.label, cbax.yaxis.get_offset_text()]
        return labels

    def hide_axes(self):
        """
        Hide the axes for a plot including ticks and labels
        """
        self._toggle_axes(False)
        return self

    def show_axes(self):
        """
        Show the axes for a plot including ticks and labels
        """
        self._toggle_axes(True)
        return self

    def hide_colorbar(self):
        """
        Hide the colorbar for a plot including ticks and labels
        """
        self._toggle_colorbar(False)
        return self

    def show_colorbar(self):
        """
        Show the colorbar for a plot including ticks and labels
        """
        self._toggle_colorbar(True)
        return self


def get_multi_plot(nx, ny, colorbar = 'vertical', bw = 4, dpi=300,
                   cbar_padding = 0.4):
    r"""Construct a multiple axes plot object, with or without a colorbar, into
    which multiple plots may be inserted.

    This will create a set of :class:`matplotlib.axes.Axes`, all lined up into
    a grid, which are then returned to the user and which can be used to plot
    multiple plots on a single figure.

    Parameters
    ----------
    nx : int
        Number of axes to create along the x-direction
    ny : int
        Number of axes to create along the y-direction
    colorbar : {'vertical', 'horizontal', None}, optional
        Should Axes objects for colorbars be allocated, and if so, should they
        correspond to the horizontal or vertical set of axes?
    bw : number
        The base height/width of an axes object inside the figure, in inches
    dpi : number
        The dots per inch fed into the Figure instantiation

    Returns
    -------
    fig : :class:`matplotlib.figure.Figure`
        The figure created inside which the axes reside
    tr : list of list of :class:`matplotlib.axes.Axes` objects
        This is a list, where the inner list is along the x-axis and the outer
        is along the y-axis
    cbars : list of :class:`matplotlib.axes.Axes` objects
        Each of these is an axes onto which a colorbar can be placed.

    Notes
    -----
    This is a simple implementation for a common use case.  Viewing the source
    can be instructure, and is encouraged to see how to generate more
    complicated or more specific sets of multiplots for your own purposes.
    """
    import matplotlib.figure
    hf, wf = 1.0/ny, 1.0/nx
    fudge_x = fudge_y = 1.0
    if colorbar is None:
        fudge_x = fudge_y = 1.0
    elif colorbar.lower() == 'vertical':
        fudge_x = nx/(cbar_padding+nx)
        fudge_y = 1.0
    elif colorbar.lower() == 'horizontal':
        fudge_x = 1.0
        fudge_y = ny/(cbar_padding+ny)
    fig = matplotlib.figure.Figure((bw*nx/fudge_x, bw*ny/fudge_y), dpi=dpi)
    from ._mpl_imports import FigureCanvasAgg
    fig.set_canvas(FigureCanvasAgg(fig))
    fig.subplots_adjust(wspace=0.0, hspace=0.0,
                        top=1.0, bottom=0.0,
                        left=0.0, right=1.0)
    tr = []
    for j in range(ny):
        tr.append([])
        for i in range(nx):
            left = i*wf*fudge_x
            bottom = fudge_y*(1.0-(j+1)*hf) + (1.0-fudge_y)
            ax = fig.add_axes([left, bottom, wf*fudge_x, hf*fudge_y])
            tr[-1].append(ax)
    cbars = []
    if colorbar is None:
        pass
    elif colorbar.lower() == 'horizontal':
        for i in range(nx):
            # left, bottom, width, height
            # Here we want 0.10 on each side of the colorbar
            # We want it to be 0.05 tall
            # And we want a buffer of 0.15
            ax = fig.add_axes([wf*(i+0.10)*fudge_x, hf*fudge_y*0.20,
                               wf*(1-0.20)*fudge_x, hf*fudge_y*0.05])
            cbars.append(ax)
    elif colorbar.lower() == 'vertical':
        for j in range(ny):
            ax = fig.add_axes([wf*(nx+0.05)*fudge_x, hf*fudge_y*(ny-(j+0.95)),
                               wf*fudge_x*0.05, hf*fudge_y*0.90])
            ax.clear()
            cbars.append(ax)
    return fig, tr, cbars<|MERGE_RESOLUTION|>--- conflicted
+++ resolved
@@ -24,9 +24,6 @@
     mylog, \
     iterable, \
     get_brewer_cmap, \
-<<<<<<< HEAD
-    matplotlib_style_context
-=======
     matplotlib_style_context, \
     get_interactivity
 
@@ -50,7 +47,6 @@
                'nbAgg': ['backend_nbagg', 'FigureCanvasNbAgg',
                          'FigureManagerNbAgg'],
                 'agg': ['backend_agg', 'FigureCanvasAgg']}
->>>>>>> 7ef69331
 
 
 class CallbackWrapper(object):
@@ -111,8 +107,6 @@
                 self.axes.tick_params(
                     which=which, axis=axis, direction='in', top=True, right=True
                 )
-<<<<<<< HEAD
-=======
 
     def _set_canvas(self):
         self.interactivity = get_interactivity()
@@ -132,7 +126,6 @@
                     return [FigureCanvas, FigureManager]
                 else:
                     return [FigureCanvas]
->>>>>>> 7ef69331
 
     def save(self, name, mpl_kwargs=None, canvas=None):
         """Choose backend and save image to disk"""
@@ -236,12 +229,6 @@
                 **formatter_kwargs)
             self.cb = self.figure.colorbar(
                 self.image, self.cax, format=formatter)
-<<<<<<< HEAD
-            yticks = list(-10**np.arange(np.floor(np.log10(-data.min())),\
-                          np.rint(np.log10(cblinthresh))-1, -1)) + [0] + \
-                     list(10**np.arange(np.rint(np.log10(cblinthresh)),\
-                          np.ceil(np.log10(data.max()))+1))
-=======
             if data.min() >= 0.0:
                 yticks = [data.min().v] + list(
                     10**np.arange(np.rint(np.log10(cblinthresh)),
@@ -259,7 +246,6 @@
                     [0] + \
                     list(10**np.arange(np.rint(np.log10(cblinthresh)),
                                        np.ceil(np.log10(data.max()))+1))
->>>>>>> 7ef69331
             self.cb.set_ticks(yticks)
         else:
             self.cb = self.figure.colorbar(self.image, self.cax)
