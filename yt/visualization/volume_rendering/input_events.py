# This is a part of the experimental Interactive Data Visualization
import os
import time
from collections import defaultdict, namedtuple

import numpy as np
import OpenGL.GL as GL

from yt.utilities.math_utils import get_orthographic_matrix, get_perspective_matrix
from yt.visualization.image_writer import write_bitmap

from .opengl_support import ColormapTexture

try:
    import cyglfw3 as glfw
except ImportError:
    pass

event_registry = {}

GLFWEvent = namedtuple(
    "GLFWEvent", ["window", "key", "scancode", "action", "mods", "width", "height"]
)


class EventCollection:
    """Class handling mouse and keyboard events occurring in IDV

    Parameters
    ----------
    scene : :class:`yt.visualization.volume_rendering.interactive_vr.SceneGraph`
        A current scene object used in the IDV

    camera : :class:`yt.visualization.volume_rendering.interactive_vr.IDVCamera`
        A current camera object used in the IDV

    """

    def __init__(self, scene, camera):
        self.key_callbacks = defaultdict(list)
        self.mouse_callbacks = defaultdict(list)
        self.framebuffer_callbacks = []
        self.render_events = []
        self.camera = camera
        self.scene = scene
        self.draw = True
        self.active_component = 0
        self.active_annotation = 0
        self.current_colormap = 0

    def key_call(self, window, key, scancode, action, mods):
        if self.scene.input_captured_keyboard:
            return
        draw = False
        event = GLFWEvent(window, key, scancode, action, mods, None, None)
        for f in self.key_callbacks[key, action, mods]:
            draw = f(self, event) or draw
        self.draw = self.draw or draw

    def mouse_call(self, window, key, action, mods):
        if self.scene.input_captured_mouse:
            return
        event = GLFWEvent(window, key, None, action, mods, None, None)
        draw = False
        for f in self.mouse_callbacks[key, action, mods]:
            draw = f(self, event) or draw
        self.draw = self.draw or draw

    def framebuffer_call(self, window, width, height):
        event = GLFWEvent(window, None, None, None, None, width, height)
        draw = False
        for f in self.framebuffer_callbacks:
            draw = f(self, event) or draw
        self.draw = self.draw or draw

    def __call__(self, window):
        event = GLFWEvent(window, None, None, None, None, None, None)
        draw = False
        for f in self.render_events:
            draw = f(self, event) or draw
        self.draw = self.draw or draw

    def add_render_callback(self, func):
        self.render_events.append(func)

    def add_key_callback(self, func, key, action="press", mods=None):
        self._add_callback(self.key_callbacks, func, key, action, mods)

    def add_mouse_callback(self, func, key, action="press", mods=None):
        self._add_callback(self.mouse_callbacks, func, key, action, mods)

    def add_framebuffer_callback(self, func):
        if not callable(func):
            func = event_registry[func]
        self.framebuffer_callbacks.append(func)

    def _add_callback(self, d, func, key, action, mods):
        if not callable(func):
            func = event_registry[func]
        if isinstance(key, str):
            key = getattr(glfw, f"KEY_{key.upper()}")
        if isinstance(action, str):
            action = getattr(glfw, action.upper())
        if not isinstance(mods, tuple):
            mods = (mods,)
        mod = 0
        for m in mods:
            if isinstance(m, str):
                m = getattr(glfw, f"MOD_{m.upper()}")
            elif m is None:
                m = 0
            mod |= m
        # We can allow for multiple
        d[key, action, mod].append(func)

    @property
    def current_component(self):
        return self.scene.components[self.active_component]

    @property
    def current_annotation(self):
        return self.scene.annotations[self.active_annotation]


def register_event(name):
    def _f(func):
        event_registry[name] = func
        return func

    return _f


def filter_comp(scene, comp_types):
    if not isinstance(comp_types, (list, tuple)):
        comp_types = (comp_types,)
    return (_ for _ in scene.components if _.name in comp_types)


@register_event("cmap_autoscale")
def cmap_autoscale(event_coll, event):
    for comp in event_coll.scene.components:
        if hasattr(comp, "cmap_min"):
            comp.cmap_min = None
        if hasattr(comp, "cmap_max"):
            comp.cmap_max = None
    return True


@register_event("prev_component")
def prev_component(event_coll, event):
    ac = event_coll.active_component
    nc = len(event_coll.scene.components)
    ac = (ac - 1) % nc
    event_coll.active_component = ac
    print("Activated ", event_coll.scene.components[ac])


@register_event("next_component")
def next_component(event_coll, event):
    ac = event_coll.active_component
    nc = len(event_coll.scene.components)
    ac = (ac + 1) % nc
    event_coll.active_component = ac
    print("Activated ", event_coll.scene.components[ac])


@register_event("framebuffer_size")
def framebuffer_size_callback(event_coll, event):
    GL.glViewport(0, 0, event.width, event.height)
    event_coll.camera.aspect_ratio = float(event.width) / event.height
    return True


@register_event("close_window")
def close_window(event_coll, event):
    """Close main window"""
    glfw.SetWindowShouldClose(event.window, True)


@register_event("zoomin")
def zoomin(event_coll, event):
    """Zoom in the camera"""
    camera = event_coll.camera
    camera.position -= (
        0.05
        * (camera.position - camera.focus)
        / np.linalg.norm(camera.position - camera.focus)
    )
    return True


@register_event("zoomout")
def zoomout(event_coll, event):
    """Zoom out the camera"""
    camera = event_coll.camera
    camera.position += (
        0.05
        * (camera.position - camera.focus)
        / np.linalg.norm(camera.position - camera.focus)
    )
    return True


@register_event("camera_orto")
def camera_orto(event_coll, event):
    """Change camera to orthographic projection"""
    camera = event_coll.camera
    if camera.proj_func == get_orthographic_matrix:
        return False
    camera.proj_func = get_orthographic_matrix
    camera.fov = np.tan(np.radians(camera.fov) / 2.0)
    return True


@register_event("camera_proj")
def camera_proj(event_coll, event):
    """Change camera to perspective projection"""
    camera = event_coll.camera
    if camera.proj_func == get_perspective_matrix:
        return False
    camera.proj_func = get_perspective_matrix
    camera.fov = np.degrees(np.arctan(camera.fov) * 2.0)
    return True


@register_event("shader_max")
def shader_max(event_coll, event):
    """Use maximum intensity shader"""
    print("Changing shader to max(intensity)")
    _ = event_coll.scene
    for comp in filter_comp(event_coll.scene, "block_rendering"):
        comp.fragment_shader = "max_intensity"
        comp.vertex_shader = "default"
        comp.colormap_vertex = "passthrough"
        comp.colormap_fragment = "apply_colormap"
        comp.cmap_min = comp.cmap_max = None
    return True


@register_event("shader_proj")
def shader_proj(event_coll, event):
    """Use projection shader"""
    print("Changing shader to projection")
    for comp in filter_comp(event_coll.scene, "block_rendering"):
        comp.fragment_shader = "projection"
        comp.vertex_shader = "default"
        comp.colormap_vertex = "passthrough"
        comp.colormap_fragment = "apply_colormap"
        comp.cmap_min = comp.cmap_max = None
    return True


@register_event("shader_test")
def shader_test(event_coll, event):
    """Use transfer function shader"""
    print("Changing shader to projection")
    for comp in filter_comp(event_coll.scene, "block_rendering"):
        comp.vertex_shader = "default"
        comp.fragment_shader = "transfer_function"
        comp.colormap_vertex = "passthrough"
        comp.colormap_fragment = "passthrough"
    return True


@register_event("shader_lines")
def shader_lines(event_coll, event):
    print("Changing shader to lines")
    for comp in filter_comp(event_coll.scene, "block_rendering"):
        comp.vertex_shader = "default"
        comp.fragment_shader = "drawlines"
        comp.colormap_vertex = "passthrough"
        comp.colormap_fragment = "passthrough"
    return True


@register_event("cmap_cycle")
def cmap_cycle(event_coll, event):
    """Change colormap"""
    cmap = ["arbre", "algae", "kamae", "viridis", "inferno", "magma"]
<<<<<<< HEAD
    cmi = event_coll.current_colormap % len(cmap)
    event_coll.current_component.colormap = ColormapTexture(colormap_name=cmap[cmi])
    print("Setting colormap to {}".format(cmap[cmi]))
    event_coll.current_colormap += 1
=======
    cmap = cm.get_cmap(random.choice(cmap))
    event_coll.camera.cmap = np.array(cmap(np.linspace(0, 1, 256)), dtype=np.float32)
    event_coll.camera.cmap_new = True
    print(f"Setting colormap to {cmap.name}")
>>>>>>> e72fc9a3
    return True


@register_event("cmap_max_up")
def cmap_max_up(event_coll, event):
    """Increase upper bound of colormap"""
    if event_coll.camera.cmap_log:
        event_coll.camera.cmap_max += 0.5
    else:
        event_coll.camera.cmap_max *= 2.0
    return True


@register_event("cmap_max_down")
def cmap_max_down(event_coll, event):
    """Decrease upper bound of colormap"""
    if event_coll.camera.cmap_log:
        event_coll.camera.cmap_max -= 0.5
    else:
        event_coll.camera.cmap_max *= 0.5
    return True


@register_event("cmap_min_up")
def cmap_min_up(event_coll, event):
    """Increase lower bound of colormap"""
    if event_coll.camera.cmap_log:
        event_coll.camera.cmap_min += 0.5
    else:
        event_coll.camera.cmap_min *= 2.0
    return True


@register_event("cmap_min_down")
def cmap_min_down(event_coll, event):
    """Decrease lower bound of colormap"""
    if event_coll.camera.cmap_log:
        event_coll.camera.cmap_min -= 0.5
    else:
        event_coll.camera.cmap_min *= 0.5
    return True


@register_event("cmap_toggle_log")
def cmap_toggle_log(event_coll, event):
    """Switch between linear and logarithmic scales"""
    for comp in event_coll.scene.components:
        comp.cmap_log = not comp.cmap_log
        comp.cmap_min = comp.cmap_max = None
        print("Switching ", comp, "to", comp.cmap_log)
    return True


@register_event("closeup")
def closeup(event_coll, event):
    """Change camera position to (0.01, 0.01, 0.01)"""
    event_coll.camera.position = (0.01, 0.01, 0.01)
    return True


@register_event("reset")
def reset(event_coll, event):
    """Change camera position to (-1.0, -1.0, -1.0)"""
    event_coll.camera.position = (-1.0, -1.0, -1.0)
    return True


@register_event("print_limits")
def print_limits(event_coll, event):
    """Print debug info about scene and camera"""
    print(event_coll.scene.min_val, event_coll.scene.max_val)
    print(
        event_coll.camera.cmap_min,
        event_coll.camera.cmap_max,
        event_coll.camera.cmap_log,
    )
    return False


@register_event("debug_buffer")
def debug_buffer(event_coll, event):
    """Print debug info about framebuffer"""
    buffer = event_coll.scene._retrieve_framebuffer()
    print(buffer.min(), buffer.max())


@register_event("screenshot")
def screenshot(event_coll, event):
    """Save a copy of the displayed image"""
    buffer = event_coll.scene.image[:]
    n = 0
    base = "yt_vr_%04i.png"
    while os.path.exists(base % n):
        n += 1
    fn = base % n
    print("Writing %s" % fn)
    write_bitmap(buffer, fn)


@register_event("print_help")
def print_help(event_coll, event):
    """Print this help"""
    key_map = {}
    for key in (a for a in dir(glfw) if a.startswith("KEY")):
        key_map[glfw.__dict__.get(key)] = key[4:]
    for cb in (f for f in sorted(event_coll.key_callbacks) if isinstance(f, tuple)):
        for e in event_coll.key_callbacks[cb]:
            print(f"{key_map[cb[0]]} - {e.__doc__}")
    return False


@register_event("nplane_closer")
def nplane_closer(event_coll, event):
    print("nearplane", event_coll.camera.near_plane)
    event_coll.camera.near_plane /= 2.0
    return True


@register_event("nplane_further")
def nplane_further(event_coll, event):
    print("nearplane", event_coll.camera.near_plane)
    event_coll.camera.near_plane *= 2.0
    return True


class MouseRotation:
    """Class translating mouse movements to positions in OpenGL scene's coordinates"""

    def __init__(self):
        self.start = None
        self.rotation = False

    def start_rotation(self, event_coll, event):
        start_screen = glfw.GetCursorPos(event.window)  # Screen coordinates
        window_size = glfw.GetWindowSize(event.window)

        norm_x = -1.0 + 2.0 * start_screen[0] / window_size[0]
        norm_y = 1.0 - 2.0 * start_screen[1] / window_size[1]
        self.start = (norm_x, norm_y)
        self.rotation = True
        return False

    def stop_rotation(self, event_coll, event):
        end_screen = glfw.GetCursorPos(event.window)
        window_size = glfw.GetWindowSize(event.window)

        norm_x = -1.0 + 2.0 * end_screen[0] / window_size[0]
        norm_y = 1.0 - 2.0 * end_screen[1] / window_size[1]
        end = (norm_x, norm_y)

        event_coll.camera.update_orientation(
            self.start[0], self.start[1], end[0], end[1]
        )
        self.rotation = False
        return True

    def do_rotation(self, event_coll, event):
        if not self.rotation:
            return False
        new_end_screen = glfw.GetCursorPos(event.window)
        window_size = glfw.GetWindowSize(event.window)

        norm_x = -1.0 + 2.0 * new_end_screen[0] / window_size[0]
        norm_y = 1.0 - 2.0 * new_end_screen[1] / window_size[1]
        new_end = (norm_x, norm_y)

        event_coll.camera.update_orientation(
            self.start[0], self.start[1], new_end[0], new_end[1]
        )
        self.start = new_end
        return True


class JoystickAction(object):
    """Class to turn joystick pushes into rotations and motions"""

    def __init__(self):
        self.calibrated = None
        self.scaling = 0.1

    def check_axes(self, event_coll, event):
        if not glfw.JoystickPresent(glfw.JOYSTICK_1):
            return
        if self.calibrated is None:
            self.calibrate()
        axes = glfw.GetJoystickAxes(glfw.JOYSTICK_1)
        tilt = self.calibrated - axes
        if not tilt.any():
            return False
        # Let's move around!
        cam = event_coll.camera
        # We go by the first two axes being the fwd/back and left/right,
        # and the next two being the rotation axes.
        # Everything goes from -1 to 1.
        # Axes 2 and 5 on my controller are for the triggers
        net_zax = tilt[5] - tilt[2]
        lookat = cam.view_matrix
        delta = self.scaling * (
            -tilt[0] * lookat[0, :3] - net_zax * lookat[1, :3] - tilt[1] * lookat[2, :3]
        )
        cam.position += delta
        cam.focus += delta

        # Now we rotate based on tilt[3] and tilt[4]
        cam.update_orientation(0.0, 0.0, self.scaling * tilt[3], self.scaling * tilt[4])
        return True

    def calibrate(self):
        print("Calibrating joystick in 2 seconds.  Please return to a" "resting state.")
        time.sleep(2)
        self.calibrated = np.array(glfw.GetJoystickAxes(glfw.JOYSTICK_1), "f8")
        print("Calibrated:")
        print(self.calibrated)


class BlendFuncs(object):
    """Class allowing to switch between different GL blending functions"""

    possibilities = (
        "GL_ZERO",
        "GL_ONE",
        "GL_SRC_COLOR",
        "GL_ONE_MINUS_SRC_COLOR",
        "GL_DST_COLOR",
        "GL_ONE_MINUS_DST_COLOR",
        "GL_SRC_ALPHA",
        "GL_ONE_MINUS_SRC_ALPHA",
        "GL_DST_ALPHA",
        "GL_ONE_MINUS_DST_ALPHA",
        "GL_CONSTANT_COLOR",
        "GL_ONE_MINUS_CONSTANT_COLOR",
        "GL_CONSTANT_ALPHA",
        "GL_ONE_MINUS_CONSTANT_ALPHA",
    )
    source_i = 0
    dest_i = 0

    def next_source(self, event_coll, event):
        self.source_i = (self.source_i + 1) % len(self.possibilities)
        s = getattr(GL, self.possibilities[self.source_i])
        d = getattr(GL, self.possibilities[self.dest_i])
        print(
            "Setting source to %s and dest to %s"
            % (self.possibilities[self.source_i], self.possibilities[self.dest_i])
        )
        GL.glBlendFunc(s, d)
        return True

    def next_dest(self, event_coll, event):
        self.dest_i = (self.dest_i + 1) % len(self.possibilities)
        s = getattr(GL, self.possibilities[self.source_i])
        d = getattr(GL, self.possibilities[self.dest_i])
        print(
            "Setting source to %s and dest to %s"
            % (self.possibilities[self.source_i], self.possibilities[self.dest_i])
        )
        GL.glBlendFunc(s, d)
        return True<|MERGE_RESOLUTION|>--- conflicted
+++ resolved
@@ -277,17 +277,10 @@
 def cmap_cycle(event_coll, event):
     """Change colormap"""
     cmap = ["arbre", "algae", "kamae", "viridis", "inferno", "magma"]
-<<<<<<< HEAD
     cmi = event_coll.current_colormap % len(cmap)
     event_coll.current_component.colormap = ColormapTexture(colormap_name=cmap[cmi])
-    print("Setting colormap to {}".format(cmap[cmi]))
+    print(f"Setting colormap to {cmap[cmi]}")
     event_coll.current_colormap += 1
-=======
-    cmap = cm.get_cmap(random.choice(cmap))
-    event_coll.camera.cmap = np.array(cmap(np.linspace(0, 1, 256)), dtype=np.float32)
-    event_coll.camera.cmap_new = True
-    print(f"Setting colormap to {cmap.name}")
->>>>>>> e72fc9a3
     return True
 
 
@@ -383,7 +376,7 @@
     while os.path.exists(base % n):
         n += 1
     fn = base % n
-    print("Writing %s" % fn)
+    print(f"Writing {fn}")
     write_bitmap(buffer, fn)
 
 
