# encoding: utf-8
"""
Event loop for Interactive Data Visualization

"""

# ----------------------------------------------------------------------------
# Copyright (c) 2016, yt Development Team.
#
# Distributed under the terms of the Modified BSD License.
#
# The full license is in the file COPYING.txt, distributed with this software.
# ----------------------------------------------------------------------------

# This is a part of the experimental Interactive Data Visualization

import numpy as np
import OpenGL.GL as GL
import pyglet

from ..image_writer import write_bitmap
from .input_events import EventCollection

try:
    from .simple_gui import SimpleGUI
except ImportError:
    pass


class EGLRenderingContext(object):
    """Rendering context using EGL (experimental)

    Parameters
    ----------
    width : int, optional
        The width of the off-screen buffer window.  For performance reasons it
        is recommended to use values that are natural powers of 2.

    height : int, optional
        The height of the off-screen buffer window.  For performance reasons it
        it is recommended to use values that are natural powers of 2.

    """

    def __init__(self, width=1024, height=1024):
        from OpenGL import EGL

        self.EGL = EGL
        self.display = EGL.eglGetDisplay(EGL.EGL_DEFAULT_DISPLAY)
        major = np.zeros(1, "i4")
        minor = np.zeros(1, "i4")
        EGL.eglInitialize(self.display, major, minor)
        num_configs = np.zeros(1, "i4")
        config = EGL.EGLConfig()
        # Now we create our necessary bits.
        config_attribs = np.array(
            [
                EGL.EGL_SURFACE_TYPE,
                EGL.EGL_PBUFFER_BIT,
                EGL.EGL_BLUE_SIZE,
                8,
                EGL.EGL_GREEN_SIZE,
                8,
                EGL.EGL_RED_SIZE,
                8,
                EGL.EGL_DEPTH_SIZE,
                8,
                EGL.EGL_RENDERABLE_TYPE,
                EGL.EGL_OPENGL_BIT,
                EGL.EGL_NONE,
            ],
            dtype="i4",
        )
        self.config = EGL.eglChooseConfig(
            self.display, config_attribs, config, 1, num_configs
        )

        pbuffer_attribs = np.array(
            [EGL.EGL_WIDTH, width, EGL.EGL_HEIGHT, height, EGL.EGL_NONE], dtype="i4"
        )
        self.surface = EGL.eglCreatePbufferSurface(
            self.display, self.config, pbuffer_attribs
        )
        EGL.eglBindAPI(EGL.EGL_OPENGL_API)

        self.context = EGL.eglCreateContext(
            self.display, self.config, EGL.EGL_NO_CONTEXT, None
        )

        EGL.eglMakeCurrent(self.display, self.surface, self.surface, self.context)

        GL.glClearColor(0.0, 0.0, 0.0, 0.0)
        GL.glClear(GL.GL_COLOR_BUFFER_BIT | GL.GL_DEPTH_BUFFER_BIT)

    def setup_loop(self, scene, camera):
        scene.set_camera(camera)
        scene.update_minmax()
        camera.compute_matrices()
        callbacks = EventCollection(scene, camera)
        callbacks.draw = True
        return callbacks

    def start_loop(self, scene, camera):
        self.setup_loop(scene, camera)

    def __call__(self, scene, camera, callbacks):
        camera.compute_matrices()
        scene.set_camera(camera)
        scene.render()
        arr = scene._retrieve_framebuffer()
        write_bitmap(arr, "test.png")


class RenderingContext(pyglet.window.Window):
    """Basic rendering context for IDV using GLFW3, that handles the main window even loop

    Parameters
    ----------
    width : int, optional
        The width of the Interactive Data Visualization window.  For
        performance reasons it is recommended to use values that are natural
        powers of 2.
    height : int, optional
        The height of the Interactive Data Visualization window.  For
        performance reasons it is recommended to use values that are natural
        powers of 2.
    title : str, optional
        The title of the Interactive Data Visualization window.
    always_on_top : bool, optional
        Should this window be created such that it is always on top of other
        windows? (Default: False)
    decorated : bool, optional
        Does the window have operating system widgets (minimize, maximize
        close), or is it a bare context? (Default: True)
    position : tuple of ints, optional
        What position should the window be moved to? (Upper left)  If not
        specified, default to center.
    """

    image_widget = None
    _do_update = True

    def __init__(
        self,
        width=1024,
        height=1024,
        title="vol_render",
        always_on_top=False,
        decorated=True,
        position=None,
        visible=True,
        gui=False,
    ):
        self.offscreen = not visible
        config = pyglet.gl.Config(
            major_version=3, minor_version=3, forward_compat=True, double_buffer=True
        )
        super(RenderingContext, self).__init__(
            width, height, config=config, visible=visible, caption=title
        )
        if position is None:
            self.center_window()
        else:
            # self.set_position(*position)
            self.set_location(*position)

<<<<<<< HEAD
        if gui:
            gui = SimpleGUI(self)
        self.gui = gui
=======
    def start_loop(self, scene, camera):
        self.setup_loop(scene, camera)
>>>>>>> e72fc9a3

    def on_draw(self):
        self.switch_to()
        if self._do_update and self.scene:
            self._do_update = False
            self.clear()
            if self.scene is not None:
                # This should check if the scene is actually dirty, and only
                # redraw the FB if it's not; this might need another flag
                self.scene.render()
                if self.image_widget is not None:
                    self.image_widget.value = write_bitmap(
                        self.scene.image[:, :, :3], None
                    )
        if self.gui:
            self.switch_to()
            self.gui.render(self.scene)

    def set_position(self, xpos, ypos):
        if xpos < 0 or ypos < 0:
            raise RuntimeError
        max_width = self.screen.width
        max_height = self.screen.height
        win_width, win_height = self.width, self.height
        if 0 < xpos < 1:
            # We're being fed relative coords.  We offset these for the window
            # center.
            xpos = max(xpos * max_width - 0.5 * win_width, 0)
        if 0 < ypos < 1:
            # We're being fed relative coords.  We offset these for the window
            # center.
            ypos = max(ypos * max_height - 0.5 * win_height, 0)
        print("Setting position", xpos, ypos)
        self.set_location(int(xpos), int(ypos))

    def center_window(self):
        self.set_position(0.5, 0.5)

    def on_mouse_press(self, x, y, button, modifiers):
        self._do_update = True

    def on_mouse_drag(self, x, y, dx, dy, buttons, modifiers):
        if self.gui and self.gui.mouse_event_handled:
            self._do_update = True
            return
        start_x = -1.0 + 2.0 * x / self.width
        end_x = -1.0 + 2.0 * (x - dx) / self.width
        start_y = -1.0 + 2.0 * y / self.height
        end_y = -1.0 + 2.0 * (y + dy) / self.height

        self.scene.camera.update_orientation(start_x, start_y, end_x, end_y)
        self._do_update = True

    def on_mouse_scroll(self, x, y, scroll_x, scroll_y):
        # captures mouse scrolling as zoom in/out
        if self.gui and self.gui.mouse_event_handled:
            self._do_update = True
            return

        camera = self.scene.camera  # current camera
        dPos = (
            0.1
            * (camera.position - camera.focus)
            / np.linalg.norm(camera.position - camera.focus)
        )

        # wheel scroll comes in the scroll_y parameter with a value +/- 1
        # +1 when scrolling "down", -1 when scrolling "up", so
        # flip it so scrolling "down" zooms out:
        zoom_inout = -1 * scroll_y
        self.scene.camera.offsetPosition(zoom_inout * dPos)
        self._do_update = True

    def on_key_press(self, symbol, modifiers):
        # skeleton for capturing key presses!

        # potential navigation keys
        if symbol in [pyglet.window.key.LEFT, pyglet.window.key.A]:
            pass
        if symbol in [pyglet.window.key.RIGHT, pyglet.window.key.D]:
            pass
        if symbol in [pyglet.window.key.UP, pyglet.window.key.W]:
            pass
        if symbol in [pyglet.window.key.DOWN, pyglet.window.key.S]:
            pass<|MERGE_RESOLUTION|>--- conflicted
+++ resolved
@@ -164,14 +164,9 @@
             # self.set_position(*position)
             self.set_location(*position)
 
-<<<<<<< HEAD
         if gui:
             gui = SimpleGUI(self)
         self.gui = gui
-=======
-    def start_loop(self, scene, camera):
-        self.setup_loop(scene, camera)
->>>>>>> e72fc9a3
 
     def on_draw(self):
         self.switch_to()
