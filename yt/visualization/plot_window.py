"""
A plotting mechanism based on the idea of a "window" into the data.



"""

#-----------------------------------------------------------------------------
# Copyright (c) 2013, yt Development Team.
#
# Distributed under the terms of the Modified BSD License.
#
# The full license is in the file COPYING.txt, distributed with this software.
#-----------------------------------------------------------------------------
import base64
import numpy as np
import matplotlib
import cStringIO
import types
import os
import __builtin__

from matplotlib.delaunay.triangulate import Triangulation as triang
from matplotlib.mathtext import MathTextParser
from distutils import version
from numbers import Number

from ._mpl_imports import FigureCanvasAgg
from .image_writer import apply_colormap
from .fixed_resolution import \
    FixedResolutionBuffer, \
    ObliqueFixedResolutionBuffer, \
    OffAxisProjectionFixedResolutionBuffer
from .plot_modifications import get_smallest_appropriate_unit, \
    callback_registry
from .base_plot_types import ImagePlotMPL, CallbackWrapper
from .plot_container import \
    ImagePlotContainer, log_transform, linear_transform, \
    invalidate_data, invalidate_plot, apply_callback

from yt.funcs import \
    mylog, defaultdict, iterable, ensure_list, \
    fix_axis, get_image_suffix, assert_valid_width_tuple, \
    get_ipython_api_version
from yt.units.unit_object import Unit
from yt.utilities.png_writer import \
    write_png_to_string
from yt.utilities.definitions import \
    x_dict, y_dict, \
    axis_names, axis_labels, \
    formatted_length_unit_names
from yt.utilities.math_utils import \
    ortho_find
from yt.utilities.exceptions import \
     YTUnitNotRecognized, YTInvalidWidthError, YTCannotParseUnitDisplayName, \
     YTNotInsideNotebook

from yt.data_objects.time_series import \
<<<<<<< HEAD
    DatasetSeries

=======
    TimeSeriesData
from yt.units.yt_array import YTArray, YTQuantity
    
>>>>>>> 65ef18b5
# Some magic for dealing with pyparsing being included or not
# included in matplotlib (not in gentoo, yes in everything else)
# Also accounting for the fact that in 1.2.0, pyparsing got renamed.
try:
    if version.LooseVersion(matplotlib.__version__) < \
        version.LooseVersion("1.2.0"):
        from matplotlib.pyparsing import ParseFatalException
    else:
        from matplotlib.pyparsing_py2 import ParseFatalException
except ImportError:
    from pyparsing import ParseFatalException

def fix_unitary(u):
    if u is '1':
        return 'code_length'
    else:
        return u

def assert_valid_width_tuple(width):
    if not iterable(width) or len(width) != 2:
        raise YTInvalidWidthError("width (%s) is not a two element tuple" % width)
    if not isinstance(width[0], Number) and isinstance(width[1], basestring):
        msg = "width (%s) is invalid. " % str(width)
        msg += "Valid widths look like this: (12, 'au')"
        raise YTInvalidWidthError(msg)

def validate_iterable_width(width, pf, unit=None):
    if isinstance(width[0], tuple) and isinstance(width[1], tuple):
        assert_valid_width_tuple(width[0])
        assert_valid_width_tuple(width[1])
        return (pf.quan(width[0][0], fix_unitary(width[0][1])),
                pf.quan(width[1][0], fix_unitary(width[1][1])))
    elif isinstance(width[0], Number) and isinstance(width[1], Number):
        return (pf.quan(width[0], 'code_length'),
                pf.quan(width[1], 'code_length'))
    elif isinstance(width[0], YTQuantity) and isinstance(width[1], YTQuantity):
        return width
    else:
        assert_valid_width_tuple(width)
        # If width and unit are both valid width tuples, we
        # assume width controls x and unit controls y
        try:
            assert_valid_width_tuple(unit)
            return (pf.quan(width[0], fix_unitary(width[1])),
                    pf.quan(unit[0], fix_unitary(unit[1])))
        except YTInvalidWidthError:
            return (pf.quan(width[0], fix_unitary(width[1])),
                    pf.quan(width[0], fix_unitary(width[1])))

def StandardWidth(axis, width, depth, pf):
    if width is None:
        # Default to code units
        if not iterable(axis):
            w = pf.domain_width[[x_dict[axis], y_dict[axis]]]
        else:
            # axis is actually the normal vector
            # for an off-axis data object.
            mi = np.argmin(pf.domain_width)
            w = pf.domain_width[[mi,mi]]
        width = (w[0], w[1])
    elif iterable(width):
        width = validate_iterable_width(width, pf)
    else:
        try:
            assert isinstance(width, Number), \
              "width (%s) is invalid" % str(width)
        except AssertionError, e:
            raise YTInvalidWidthError(e)
        width = (pf.arr(width, 'code_length'),
                 pf.arr(width, 'code_length'))
    if depth is not None:
        if iterable(depth):
            assert_valid_width_tuple(depth)
            depth = (pf.quan(depth[0], fix_unitary(depth[1])),)
        else:
            try:
                assert isinstance(depth, Number), \
                  "width (%s) is invalid" % str(depth)
            except AssertionError, e:
                raise YTInvalidWidthError(e)
            depth = (pf.quan(depth, 'code_length',
                     registry = pf.unit_registry),)
        return width + depth
    return width

def StandardCenter(center, pf):
    if isinstance(center, basestring):
        if center.lower() == "m" or center.lower() == "max":
            v, center = pf.h.find_max("density")
            center = pf.arr(center, 'code_length')
        elif center.lower() == "c" or center.lower() == "center":
            center = (pf.domain_left_edge + pf.domain_right_edge) / 2
        else:
            raise RuntimeError('center keyword \"%s\" not recognized' % center)
    elif isinstance(center, YTArray):
        pass
    elif iterable(center):
        if iterable(center[0]) and isinstance(center[1], basestring):
            center = pf.arr(center[0], center[1])
        else:
            center = pf.arr(center, 'code_length')
    else:
        raise RuntimeError("center keyword \"%s\" not recognized" % center)
    return center

def GetWindowParameters(axis, center, width, pf):
    width = StandardWidth(axis, width, None, pf)
    center = StandardCenter(center, pf)
    bounds = (center[x_dict[axis]]-width[0] / 2,
              center[x_dict[axis]]+width[0] / 2,
              center[y_dict[axis]]-width[1] / 2,
              center[y_dict[axis]]+width[1] / 2)
    return (bounds, center)

def GetObliqueWindowParameters(normal, center, width, pf, depth=None):
    width = StandardWidth(normal, width, depth, pf)
    center = StandardCenter(center, pf)

    if len(width) == 2:
        # Transforming to the cutting plane coordinate system
        center = (center - pf.domain_left_edge)/pf.domain_width - 0.5
        (normal,perp1,perp2) = ortho_find(normal)
        mat = np.transpose(np.column_stack((perp1,perp2,normal)))
        center = np.dot(mat,center)

    bounds = tuple( ( (2*(i%2))-1)*width[i//2]/2 for i in range(len(width)*2))

    return (bounds, center)

class PlotWindow(ImagePlotContainer):
    r"""
    A ploting mechanism based around the concept of a window into a
    data source. It can have arbitrary fields, each of which will be
    centered on the same viewpoint, but will have individual zlimits.

    The data and plot are updated separately, and each can be
    invalidated as the object is modified.

    Data is handled by a FixedResolutionBuffer object.

    Parameters
    ----------
    data_source : :class:`yt.data_objects.data_containers.AMRProjBase` or
                  :class:`yt.data_objects.data_containers.AMRSliceBase`
        This is the source to be pixelized, which can be a projection or a
        slice.  (For cutting planes, see
        `yt.visualization.fixed_resolution.ObliqueFixedResolutionBuffer`.)
    bounds : sequence of floats
        Bounds are the min and max in the image plane that we want our
        image to cover.  It's in the order of (xmin, xmax, ymin, ymax),
        where the coordinates are all in the appropriate code units.
    buff_size : sequence of ints
        The size of the image to generate.
    antialias : boolean
        This can be true or false.  It determines whether or not sub-pixel
        rendering is used during data deposition.
    window_size : float
        The size of the window on the longest axis (in units of inches),
        including the margins but not the colorbar.

    """
    _frb = None
    def __init__(self, data_source, bounds, buff_size=(800,800), antialias=True,
                 periodic=True, origin='center-window', oblique=False,
                 window_size=10.0, fields=None, fontsize=18, setup=False):
        if not hasattr(self, "pf"):
            self.pf = data_source.pf
            ts = self._initialize_dataset(self.pf)
            self.ts = ts
        self._initfinished = False
        self._axes_unit_names = None
        self.center = None
        self._periodic = periodic
        self.oblique = oblique
        self.buff_size = buff_size
        self.antialias = antialias
        skip = list(FixedResolutionBuffer._exclude_fields) + data_source._key_fields
        if fields is None:
            fields = []
        else:
            fields = ensure_list(fields)
        self.override_fields = list(set(fields).intersection(set(skip)))
        super(PlotWindow, self).__init__(data_source, fields,
                                         window_size, fontsize)
        self._set_window(bounds) # this automatically updates the data and plot
        self.origin = origin
        if self.data_source.center is not None and oblique == False:
            center = [self.data_source.center[i] for i in
                      range(len(self.data_source.center))
                      if i != self.data_source.axis]
            self.set_center(center)
        for field in self._frb.data.keys():
            finfo = self.data_source.pf._get_field_info(*field)
            if finfo.take_log:
                self._field_transform[field] = log_transform
            else:
                self._field_transform[field] = linear_transform
        self.setup_callbacks()
        self._initfinished = True

    def _initialize_dataset(self, ts):
        if not isinstance(ts, DatasetSeries):
            if not iterable(ts): ts = [ts]
            ts = DatasetSeries(ts)
        return ts

    def __iter__(self):
        for pf in self.ts:
            mylog.warning("Switching to %s", pf)
            self._switch_pf(pf)
            yield self

    def piter(self, *args, **kwargs):
        for pf in self.ts.piter(*args, **kwargs):
            self._switch_pf(pf)
            yield self

    def _recreate_frb(self):
        old_fields = None
        if self._frb is not None:
            old_fields = self._frb.keys()
            old_units = [str(self._frb[of].units) for of in old_fields]
        if hasattr(self,'zlim'):
            bounds = self.xlim+self.ylim+self.zlim
        else:
            bounds = self.xlim+self.ylim
        self._frb = self._frb_generator(self.data_source,
                                        bounds, self.buff_size,
                                        self.antialias,
                                        periodic=self._periodic)
        if old_fields is None:
            self._frb._get_data_source_fields()
        else:
            for key, unit in zip(old_fields, old_units):
                self._frb[key]
                self._frb[key].convert_to_units(unit)
        for key in self.override_fields:
            self._frb[key]
        self._data_valid = True

    @property
    def width(self):
        Wx = self.xlim[1] - self.xlim[0]
        Wy = self.ylim[1] - self.ylim[0]
        return (Wx, Wy)

    @property
    def bounds(self):
        return self.xlim+self.ylim

    @invalidate_data
    def zoom(self, factor):
        r"""This zooms the window by *factor*.

        Parameters
        ----------
        factor : float
            multiplier for the current width

        """
        Wx, Wy = self.width
        centerx = self.xlim[0] + Wx*0.5
        centery = self.ylim[0] + Wy*0.5
        nWx, nWy = Wx/factor, Wy/factor
        self.xlim = (centerx - nWx*0.5, centerx + nWx*0.5)
        self.ylim = (centery - nWy*0.5, centery + nWy*0.5)
        return self

    @invalidate_data
    def pan(self, deltas):
        r"""Pan the image by specifying absolute code unit coordinate deltas.

        Parameters
        ----------
        deltas : sequence of floats
            (delta_x, delta_y) in *absolute* code unit coordinates

        """
        self.xlim = (self.xlim[0] + deltas[0], self.xlim[1] + deltas[0])
        self.ylim = (self.ylim[0] + deltas[1], self.ylim[1] + deltas[1])
        return self

    @invalidate_data
    def pan_rel(self, deltas):
        r"""Pan the image by specifying relative deltas, to the FOV.

        Parameters
        ----------
        deltas : sequence of floats
            (delta_x, delta_y) in *relative* code unit coordinates

        """
        Wx, Wy = self.width
        self.xlim = (self.xlim[0] + Wx*deltas[0], self.xlim[1] + Wx*deltas[0])
        self.ylim = (self.ylim[0] + Wy*deltas[1], self.ylim[1] + Wy*deltas[1])
        return self

    @invalidate_plot
    def set_unit(self, field, new_unit):
        """Sets a new unit for the requested field

        parameters
        ----------
        field : string or field tuple
           The name of the field that is to be changed.

        new_unit : string or Unit object
           The name of the new unit.
        """
        field = self.data_source._determine_fields(field)[0]
        field = ensure_list(field)
        new_unit = ensure_list(new_unit)
        if len(field) > 1 and len(new_unit) != len(field):
            raise RuntimeError(
                "Field list {} and unit "
                "list {} are incompatible".format(field, new_unit))
        for f, u in zip(field, new_unit):
            self._frb[f].convert_to_units(u)
        return self

    @invalidate_data
    def _set_window(self, bounds):
        """Set the bounds of the plot window.
        This is normally only called internally, see set_width.


        Parameters
        ----------

        bounds : a four element sequence of floats
            The x and y bounds, in the format (x0, x1, y0, y1)

        """
        if self.center is not None:
            dx = bounds[1] - bounds[0]
            dy = bounds[3] - bounds[2]
            self.xlim = (self.center[0] - dx/2., self.center[0] + dx/2.)
            self.ylim = (self.center[1] - dy/2., self.center[1] + dy/2.)
        else:
            self.xlim = tuple(bounds[0:2])
            self.ylim = tuple(bounds[2:4])
            if len(bounds) == 6:
                self.zlim = tuple(bounds[4:6])
        mylog.info("xlim = %f %f" %self.xlim)
        mylog.info("ylim = %f %f" %self.ylim)
        if hasattr(self,'zlim'):
            mylog.info("zlim = %f %f" %self.zlim)

    @invalidate_data
    def set_width(self, width, unit = 'code_length'):
        """set the width of the plot window

        parameters
        ----------
        width : float, array of floats, (float, unit) tuple, or tuple of
                (float, unit) tuples.
             Width can have four different formats to support windows with
             variable x and y widths.  They are:

             ==================================     =======================
             format                                 example
             ==================================     =======================
             (float, string)                        (10,'kpc')
             ((float, string), (float, string))     ((10,'kpc'),(15,'kpc'))
             float                                  0.2
             (float, float)                         (0.2, 0.3)
             ==================================     =======================

             For example, (10, 'kpc') requests a plot window that is 10
             kiloparsecs wide in the x and y directions,
             ((10,'kpc'),(15,'kpc')) requests a window that is 10 kiloparsecs
             wide along the x axis and 15 kiloparsecs wide along the y axis.
             In the other two examples, code units are assumed, for example
             (0.2, 0.3) requests a plot that has an x width of 0.2 and a y
             width of 0.3 in code units.  If units are provided the resulting
             plot axis labels will use the supplied units.
        unit : str
             the unit the width has been specified in. If width is a tuple, this
             argument is ignored. Defaults to code units.
        """
        if width is not None:
            set_axes_unit = True
        else:
            set_axes_unit = False

        if isinstance(width, Number):
            width = (width, unit)
        elif iterable(width):
            width = validate_iterable_width(width, self.data_source.pf, unit)

        width = StandardWidth(self._frb.axis, width, None, self.pf)

        centerx = (self.xlim[1] + self.xlim[0])/2.
        centery = (self.ylim[1] + self.ylim[0])/2.

        self.xlim = (centerx - width[0]/2, centerx + width[0]/2)
        self.ylim = (centery - width[1]/2, centery + width[1]/2)

        if hasattr(self,'zlim'):
            centerz = (self.zlim[1] + self.zlim[0])/2.
            mw = np.max([width[0], width[1]])
            self.zlim = (centerz - mw/2.,
                         centerz + mw/2.)

        return self

    @invalidate_data
    def set_center(self, new_center, unit = 'code_length'):
        """Sets a new center for the plot window

        parameters
        ----------
        new_center : two element sequence of floats
            The coordinates of the new center of the image in the
            coordinate system defined by the plot axes. If the unit
            keyword is not specified, the coordinates are assumed to
            be in code units.

        unit : string
            The name of the unit new_center is given in.  If new_center is a
            YTArray or tuple of YTQuantities, this keyword is ignored.

        """
        error = RuntimeError(
            "\n"
            "new_center must be a two-element list or tuple of floats \n"
            "corresponding to a coordinate in the plot relative to \n"
            "the plot coordinate system.\n"
        )
        if new_center is None:
            self.center = None
        elif iterable(new_center):
            if len(new_center) != 2:
                raise error
            for el in new_center:
                if not isinstance(el, Number) and not isinstance(el, YTQuantity):
                    raise error
            if isinstance(new_center[0], Number):
                new_center = [self.pf.quan(c, unit) for c in new_center]
            self.center = new_center
        else:
            raise error
        self._set_window(self.bounds)
        return self

    @invalidate_data
    def set_antialias(self,aa):
        self.antialias = aa

    @invalidate_data
    def set_buff_size(self, size):
        """Sets a new buffer size for the fixed resolution buffer

        parameters
        ----------
        size : int or two element sequence of ints
            The number of data elements in the buffer on the x and y axes.
            If a scalar is provided,  then the buffer is assumed to be square.
        """
        if iterable(size):
            self.buff_size = size
        else:
            self.buff_size = (size, size)
        return self

    def set_window_size(self, size):
        """This calls set_figure_size to adjust the size of the plot window.

        This is equivalent to set_figure_size but it still available to maintain
        backwards compatibility.
        """
        self.set_figure_size(size)
        return self

    @invalidate_plot
    def set_axes_unit(self, unit_name):
        r"""Set the unit for display on the x and y axes of the image.

        Parameters
        ----------
        unit_name : string or two element tuple of strings
            A unit, available for conversion in the parameter file, that the
            image extents will be displayed in.  If set to None, any previous
            units will be reset.  If the unit is None, the default is chosen.
            If unit_name is '1', 'u', or 'unitary', it will not display the
            units, and only show the axes name. If unit_name is a tuple, the
            first element is assumed to be the unit for the x axis and the
            second element the unit for the y axis.

        Raises
        ------
        YTUnitNotRecognized
            If the unit is not known, this will be raised.

        Examples
        --------

        >>> p = ProjectionPlot(pf, "y", "Density")
        >>> p.show()
        >>> p.set_axes_unit("kpc")
        >>> p.show()
        >>> p.set_axes_unit(None)
        >>> p.show()
        """
        # blind except because it could be in conversion_factors or units
        if unit_name is not None:
            if isinstance(unit_name, basestring):
                unit_name = (unit_name, unit_name)
            for un in unit_name:
                if un not in self.pf.unit_registry:
                    raise YTUnitNotRecognized(un)
        self._axes_unit_names = unit_name
        return self

class PWViewerMPL(PlotWindow):
    """Viewer using matplotlib as a backend via the WindowPlotMPL.

    """
    _current_field = None
    _frb_generator = None
    _plot_type = None

    def __init__(self, *args, **kwargs):
        if self._frb_generator is None:
            self._frb_generator = kwargs.pop("frb_generator")
        if self._plot_type is None:
            self._plot_type = kwargs.pop("plot_type")
        PlotWindow.__init__(self, *args, **kwargs)

    def _setup_origin(self):
        origin = self.origin
        axis_index = self.data_source.axis
        if isinstance(origin, basestring):
            origin = tuple(origin.split('-'))[:3]
        if 1 == len(origin):
            origin = ('lower', 'left') + origin
        elif 2 == len(origin) and origin[0] in set(['left','right','center']):
            o0map = {'left': 'lower', 'right': 'upper', 'center': 'center'}
            origin = (o0map[origin[0]],) + origin
        elif 2 == len(origin) and origin[0] in set(['lower','upper','center']):
            origin = (origin[0], 'center', origin[-1])
        assert origin[-1] in ['window', 'domain', 'native']

        if origin[2] == 'window':
            xllim, xrlim = self.xlim
            yllim, yrlim = self.ylim
        elif origin[2] == 'domain':
            xllim = self.pf.domain_left_edge[x_dict[axis_index]]
            xrlim = self.pf.domain_right_edge[x_dict[axis_index]]
            yllim = self.pf.domain_left_edge[y_dict[axis_index]]
            yrlim = self.pf.domain_right_edge[y_dict[axis_index]]
        elif origin[2] == 'native':
            return 0.0, 0.0
        else:
            mylog.warn("origin = {0}".format(origin))
            msg = \
              ('origin keyword "{0}" not recognized, must declare "domain" '
               'or "center" as the last term in origin.').format(self.origin)
            raise RuntimeError(msg)

        if origin[0] == 'lower':
            yc = yllim
        elif origin[0] == 'upper':
            yc = yrlim
        elif origin[0] == 'center':
            yc = (yllim + yrlim)/2.0
        else:
            mylog.warn("origin = {0}".format(origin))
            msg = ('origin keyword "{0}" not recognized, must declare "lower" '
                   '"upper" or "center" as the first term in origin.')
            msg = msg.format(self.origin)
            raise RuntimeError(msg)

        if origin[1] == 'left':
            xc = xllim
        elif origin[1] == 'right':
            xc = xrlim
        elif origin[1] == 'center':
            xc = (xllim + xrlim)/2.0
        else:
            mylog.warn("origin = {0}".format(origin))
            msg = ('origin keyword "{0}" not recognized, must declare "left" '
                   '"right" or "center" as the second term in origin.')
            msg = msg.format(self.origin)
            raise RuntimeError(msg)

        return xc, yc

    def _setup_plots(self):
        if self._current_field is not None:
            fields = [self._current_field]
        else:
            fields = self._frb.keys()
        self._colorbar_valid = True
        for f in self.data_source._determine_fields(self.fields):
            axis_index = self.data_source.axis

            xc, yc = self._setup_origin()

            if self._axes_unit_names is None:
                unit = get_smallest_appropriate_unit(
                    self.xlim[1] - self.xlim[0], self.pf)
                (unit_x, unit_y) = (unit, unit)
            else:
                (unit_x, unit_y) = self._axes_unit_names

            extentx = [(self.xlim[i] - xc).in_units(unit_x) for i in (0,1)]
            extenty = [(self.ylim[i] - yc).in_units(unit_y) for i in (0,1)]

            extent = extentx + extenty

            if f in self.plots.keys():
                zlim = (self.plots[f].zmin, self.plots[f].zmax)
            else:
                zlim = (None, None)

            plot_aspect = \
              (self.xlim[1] - self.xlim[0]) / (self.ylim[1] - self.ylim[0])

            # This sets the size of the figure, and defaults to making one of
            # the dimensions smaller.  This should protect against giant images
            # in the case of a very large aspect ratio.
            cbar_frac = 0.0
            if plot_aspect > 1.0:
                size = (self.figure_size*(1.+cbar_frac),
                        self.figure_size/plot_aspect)
            else:
                size = (plot_aspect*self.figure_size*(1.+cbar_frac),
                        self.figure_size)

            image = self._frb[f]

            if image.max() == image.min():
              if self._field_transform[f] == log_transform:
                mylog.warning("Plot image for field %s has zero dynamic " \
                              "range. Min = Max = %d." % \
                              (f, image.max()))
                mylog.warning("Switching to linear colorbar scaling.")
                self._field_transform[f] = linear_transform

            fp = self._font_properties

            fig = None
            axes = None
            cax = None
            if self.plots.has_key(f):
                if self.plots[f].figure is not None:
                    fig = self.plots[f].figure
                    axes = self.plots[f].axes
                    cax = self.plots[f].cax

            self.plots[f] = WindowPlotMPL(image, self._field_transform[f].name,
                                          self._colormaps[f], extent, 1.0,
                                          zlim, size, fp.get_size(), fig, axes,
                                          cax)

            axes_unit_labels = ['', '']
            comoving = False
            hinv = False
            for i, un in enumerate((unit_x, unit_y)):
                if un.endswith('cm') and un != 'cm':
                    comoving = True
                    un = un[:-2]
                # no length units besides code_length end in h so this is safe
                if un.endswith('h') and un != 'code_length':
                    hinv = True
                    un = un[:-1]
                if un in formatted_length_unit_names:
                    un = formatted_length_unit_names[un]
                if un not in ['1', 'u', 'unitary']:
                    if hinv:
                        un = un + '\,h^{-1}'
                    if comoving:
                        un = un + '\,(1+z)^{-1}'
                    axes_unit_labels[i] = '\/\/('+un+')'

            if self.oblique:
                labels = [r'$\rm{Image\/x'+axes_unit_labels[0]+'}$',
                          r'$\rm{Image\/y'+axes_unit_labels[1]+'}$']
            else:
                labels = [r'$\rm{'+axis_labels[axis_index][i]+
                          axes_unit_labels[i] + r'}$' for i in (0,1)]

            self.plots[f].axes.set_xlabel(labels[0],fontproperties=fp)
            self.plots[f].axes.set_ylabel(labels[1],fontproperties=fp)

            for label in (self.plots[f].axes.get_xticklabels() +
                          self.plots[f].axes.get_yticklabels() +
                          [self.plots[f].axes.xaxis.get_offset_text(),
                           self.plots[f].axes.yaxis.get_offset_text()]):
                label.set_fontproperties(fp)

            colorbar_label = image.info['label']

            # Determine the units of the data
            units = Unit(self._frb[f].units).latex_representation()

            if units is None or units == '':
                pass
            else:
                colorbar_label += r'$\/\/('+units+r')$'

            parser = MathTextParser('Agg')
            try:
                parser.parse(colorbar_label)
            except ParseFatalException, err:
                raise YTCannotParseUnitDisplayName(f, colorbar_label, str(err))

            self.plots[f].cb.set_label(colorbar_label, fontproperties=fp)

            for label in (self.plots[f].cb.ax.get_xticklabels() +
                          self.plots[f].cb.ax.get_yticklabels() +
                          [self.plots[f].cb.ax.axes.xaxis.get_offset_text(),
                           self.plots[f].cb.ax.axes.yaxis.get_offset_text()]):
                label.set_fontproperties(fp)

            self.run_callbacks(f)

            if self._font_color is not None:
                ax = self.plots[f].axes
                cbax = self.plots[f].cb.ax
                labels = \
                  ax.xaxis.get_ticklabels() + ax.yaxis.get_ticklabels() + \
                  cbax.yaxis.get_ticklabels() + \
                  [ax.xaxis.label, ax.yaxis.label, cbax.yaxis.label]
                for label in labels:
                    label.set_color(self._font_color)

        self._plot_valid = True

    def setup_callbacks(self):
        for key in callback_registry:
            ignored = ['PlotCallback','CoordAxesCallback','LabelCallback',
                       'UnitBoundaryCallback']
            if self._plot_type.startswith('OffAxis'):
                ignored += ['HopCirclesCallback','HopParticleCallback',
                            'ParticleCallback','ClumpContourCallback',
                            'GridBoundaryCallback']
            if self._plot_type == 'OffAxisProjection':
                ignored += ['VelocityCallback','MagFieldCallback',
                            'QuiverCallback','CuttingQuiverCallback',
                            'StreamlineCallback']
            if key in ignored:
                continue
            cbname = callback_registry[key]._type_name
            CallbackMaker = callback_registry[key]
            callback = invalidate_plot(apply_callback(CallbackMaker))
            callback.__doc__ = CallbackMaker.__doc__
            self.__dict__['annotate_'+cbname] = types.MethodType(callback,self)

class AxisAlignedSlicePlot(PWViewerMPL):
    r"""Creates a slice plot from a parameter file

    Given a pf object, an axis to slice along, and a field name
    string, this will return a PWViewrMPL object containing
    the plot.

    The plot can be updated using one of the many helper functions
    defined in PlotWindow.

    Parameters
    ----------
    pf : `Dataset`
         This is the parameter file object corresponding to the
         simulation output to be plotted.
    axis : int or one of 'x', 'y', 'z'
         An int corresponding to the axis to slice along (0=x, 1=y, 2=z)
         or the axis name itself
    fields : string
         The name of the field(s) to be plotted.
    center : A sequence floats, a string, or a tuple.
         The coordinate of the center of the image. If set to 'c', 'center' or
         left blank, the plot is centered on the middle of the domain. If set to
         'max' or 'm', the center will be located at the maximum of the
         ('gas', 'density') field. Units can be specified by passing in center
         as a tuple containing a coordinate and string unit name or by passing
         in a YTArray.  If a list or unitless array is supplied, code units are
         assumed.
    width : tuple or a float.
         Width can have four different formats to support windows with variable
         x and y widths.  They are:

         ==================================     =======================
         format                                 example
         ==================================     =======================
         (float, string)                        (10,'kpc')
         ((float, string), (float, string))     ((10,'kpc'),(15,'kpc'))
         float                                  0.2
         (float, float)                         (0.2, 0.3)
         ==================================     =======================

         For example, (10, 'kpc') requests a plot window that is 10 kiloparsecs
         wide in the x and y directions, ((10,'kpc'),(15,'kpc')) requests a
         window that is 10 kiloparsecs wide along the x axis and 15
         kiloparsecs wide along the y axis.  In the other two examples, code
         units are assumed, for example (0.2, 0.3) requests a plot that has an
         x width of 0.2 and a y width of 0.3 in code units.  If units are
         provided the resulting plot axis labels will use the supplied units.
    axes_unit : A string
         The name of the unit for the tick labels on the x and y axes.
         Defaults to None, which automatically picks an appropriate unit.
         If axes_unit is '1', 'u', or 'unitary', it will not display the
         units, and only show the axes name.
    origin : string or length 1, 2, or 3 sequence of strings
         The location of the origin of the plot coordinate system.  This is
         represented by '-' separated string or a tuple of strings.  In the
         first index the y-location is given by 'lower', 'upper', or 'center'.
         The second index is the x-location, given as 'left', 'right', or
         'center'.  Finally, the whether the origin is applied in 'domain'
         space, plot 'window' space or 'native' simulation coordinate system
         is given. For example, both 'upper-right-domain' and ['upper',
         'right', 'domain'] both place the origin in the upper right hand
         corner of domain space. If x or y are not given, a value is inffered.
         For instance, 'left-domain' corresponds to the lower-left hand corner
         of the simulation domain, 'center-domain' corresponds to the center
         of the simulation domain, or 'center-window' for the center of the
         plot window. Further examples:

         ==================================     ============================
         format                                 example
         ==================================     ============================
         '{space}'                              'domain'
         '{xloc}-{space}'                       'left-window'
         '{yloc}-{space}'                       'upper-domain'
         '{yloc}-{xloc}-{space}'                'lower-right-window'
         ('{space}',)                           ('window',)
         ('{xloc}', '{space}')                  ('right', 'domain')
         ('{yloc}', '{space}')                  ('lower', 'window')
         ('{yloc}', '{xloc}', '{space}')        ('lower', 'right', 'window')
         ==================================     ============================
    fontsize : integer
         The size of the fonts for the axis, colorbar, and tick labels.
    field_parameters : dictionary
         A dictionary of field parameters than can be accessed by derived
         fields.

    Examples
    --------

    This will save an image the the file 'sliceplot_Density

    >>> pf = load('galaxy0030/galaxy0030')
    >>> p = SlicePlot(pf,2,'Density','c',(20,'kpc'))
    >>> p.save('sliceplot')

    """
    _plot_type = 'Slice'
    _frb_generator = FixedResolutionBuffer

    def __init__(self, pf, axis, fields, center='c', width=None, axes_unit=None,
                 origin='center-window', fontsize=18, field_parameters=None):
        # this will handle time series data and controllers
        ts = self._initialize_dataset(pf)
        self.ts = ts
        pf = self.pf = ts[0]
        axis = fix_axis(axis)
        (bounds, center) = GetWindowParameters(axis, center, width, pf)
        if field_parameters is None: field_parameters = {}
        slc = pf.h.slice(axis, center[axis],
            field_parameters = field_parameters, center=center)
        slc.get_data(fields)
        PWViewerMPL.__init__(self, slc, bounds, origin=origin,
                             fontsize=fontsize, fields=fields)
        self.set_axes_unit(axes_unit)

class ProjectionPlot(PWViewerMPL):
    r"""Creates a projection plot from a parameter file

    Given a pf object, an axis to project along, and a field name
    string, this will return a PWViewrMPL object containing
    the plot.

    The plot can be updated using one of the many helper functions
    defined in PlotWindow.

    Parameters
    ----------
    pf : `Dataset`
        This is the parameter file object corresponding to the
        simulation output to be plotted.
    axis : int or one of 'x', 'y', 'z'
         An int corresponding to the axis to slice along (0=x, 1=y, 2=z)
         or the axis name itself
    fields : string
         The name of the field(s) to be plotted.
    center : A sequence floats, a string, or a tuple.
         The coordinate of the center of the image. If set to 'c', 'center' or
         left blank, the plot is centered on the middle of the domain. If set to
         'max' or 'm', the center will be located at the maximum of the
         ('gas', 'density') field. Units can be specified by passing in center
         as a tuple containing a coordinate and string unit name or by passing
         in a YTArray.  If a list or unitless array is supplied, code units are
         assumed.
    width : tuple or a float.
         Width can have four different formats to support windows with variable
         x and y widths.  They are:

         ==================================     =======================
         format                                 example
         ==================================     =======================
         (float, string)                        (10,'kpc')
         ((float, string), (float, string))     ((10,'kpc'),(15,'kpc'))
         float                                  0.2
         (float, float)                         (0.2, 0.3)
         ==================================     =======================

         For example, (10, 'kpc') requests a plot window that is 10 kiloparsecs
         wide in the x and y directions, ((10,'kpc'),(15,'kpc')) requests a
         window that is 10 kiloparsecs wide along the x axis and 15
         kiloparsecs wide along the y axis.  In the other two examples, code
         units are assumed, for example (0.2, 0.3) requests a plot that has an
         x width of 0.2 and a y width of 0.3 in code units.  If units are
         provided the resulting plot axis labels will use the supplied units.
    axes_unit : A string
         The name of the unit for the tick labels on the x and y axes.
         Defaults to None, which automatically picks an appropriate unit.
         If axes_unit is '1', 'u', or 'unitary', it will not display the
         units, and only show the axes name.
    origin : string or length 1, 2, or 3 sequence of strings
         The location of the origin of the plot coordinate system.  This is
         represented by '-' separated string or a tuple of strings.  In the
         first index the y-location is given by 'lower', 'upper', or 'center'.
         The second index is the x-location, given as 'left', 'right', or
         'center'.  Finally, the whether the origin is applied in 'domain'
         space, plot 'window' space or 'native' simulation coordinate system
         is given. For example, both 'upper-right-domain' and ['upper',
         'right', 'domain'] both place the origin in the upper right hand
         corner of domain space. If x or y are not given, a value is inffered.
         For instance, 'left-domain' corresponds to the lower-left hand corner
         of the simulation domain, 'center-domain' corresponds to the center
         of the simulation domain, or 'center-window' for the center of the
         plot window. Further examples:

         ==================================     ============================
         format                                 example
         ==================================     ============================
         '{space}'                              'domain'
         '{xloc}-{space}'                       'left-window'
         '{yloc}-{space}'                       'upper-domain'
         '{yloc}-{xloc}-{space}'                'lower-right-window'
         ('{space}',)                           ('window',)
         ('{xloc}', '{space}')                  ('right', 'domain')
         ('{yloc}', '{space}')                  ('lower', 'window')
         ('{yloc}', '{xloc}', '{space}')        ('lower', 'right', 'window')
         ==================================     ============================

    data_source : AMR3DData Object
         Object to be used for data selection.  Defaults to a region covering
         the entire simulation.
    weight_field : string
         The name of the weighting field.  Set to None for no weight.
    max_level: int
         The maximum level to project to.
    fontsize : integer
         The size of the fonts for the axis, colorbar, and tick labels.
    field_parameters : dictionary
         A dictionary of field parameters than can be accessed by derived
         fields.

    Examples
    --------

    This is a very simple way of creating a projection plot.

    >>> pf = load('galaxy0030/galaxy0030')
    >>> p = ProjectionPlot(pf,2,'Density','c',(20,'kpc'))
    >>> p.save('sliceplot')

    """
    _plot_type = 'Projection'
    _frb_generator = FixedResolutionBuffer

    def __init__(self, pf, axis, fields, center='c', width=None, axes_unit=None,
                 weight_field=None, max_level=None, origin='center-window',
                 fontsize=18, field_parameters=None, data_source=None,
                 proj_style = "integrate"):
        ts = self._initialize_dataset(pf)
        self.ts = ts
        pf = self.pf = ts[0]
        axis = fix_axis(axis)
        (bounds, center) = GetWindowParameters(axis, center, width, pf)
        if field_parameters is None: field_parameters = {}
        proj = pf.h.proj(fields, axis, weight_field=weight_field,
                         center=center, data_source=data_source,
                         field_parameters = field_parameters, style = proj_style)
        PWViewerMPL.__init__(self, proj, bounds, fields=fields, origin=origin,
                             fontsize=fontsize)
        self.set_axes_unit(axes_unit)

class OffAxisSlicePlot(PWViewerMPL):
    r"""Creates an off axis slice plot from a parameter file

    Given a pf object, a normal vector defining a slicing plane, and
    a field name string, this will return a PWViewrMPL object
    containing the plot.

    The plot can be updated using one of the many helper functions
    defined in PlotWindow.

    Parameters
    ----------
<<<<<<< HEAD
    pf : :class:`yt.data_objects.api.Dataset`
        This is the parameter file object corresponding to the
        simulation output to be plotted.
=======
    pf : :class:`yt.data_objects.api.StaticOutput`
         This is the parameter file object corresponding to the
         simulation output to be plotted.
>>>>>>> 65ef18b5
    normal : a sequence of floats
         The vector normal to the slicing plane.
    fields : string
         The name of the field(s) to be plotted.
    center : A sequence floats, a string, or a tuple.
         The coordinate of the center of the image. If set to 'c', 'center' or
         left blank, the plot is centered on the middle of the domain. If set to
         'max' or 'm', the center will be located at the maximum of the
         ('gas', 'density') field. Units can be specified by passing in center
         as a tuple containing a coordinate and string unit name or by passing
         in a YTArray.  If a list or unitless array is supplied, code units are
         assumed.
    width : tuple or a float.
         Width can have four different formats to support windows with variable
         x and y widths.  They are:

         ==================================     =======================
         format                                 example
         ==================================     =======================
         (float, string)                        (10,'kpc')
         ((float, string), (float, string))     ((10,'kpc'),(15,'kpc'))
         float                                  0.2
         (float, float)                         (0.2, 0.3)
         ==================================     =======================

         For example, (10, 'kpc') requests a plot window that is 10 kiloparsecs
         wide in the x and y directions, ((10,'kpc'),(15,'kpc')) requests a
         window that is 10 kiloparsecs wide along the x axis and 15
         kiloparsecs wide along the y axis.  In the other two examples, code
         units are assumed, for example (0.2, 0.3) requests a plot that has an
         x width of 0.2 and a y width of 0.3 in code units.  If units are
         provided the resulting plot axis labels will use the supplied units.
    axes_unit : A string
         The name of the unit for the tick labels on the x and y axes.
         Defaults to None, which automatically picks an appropriate unit.
         If axes_unit is '1', 'u', or 'unitary', it will not display the
         units, and only show the axes name.
    north-vector : a sequence of floats
         A vector defining the 'up' direction in the plot.  This
         option sets the orientation of the slicing plane.  If not
         set, an arbitrary grid-aligned north-vector is chosen.
    fontsize : integer
         The size of the fonts for the axis, colorbar, and tick labels.
    field_parameters : dictionary
         A dictionary of field parameters than can be accessed by derived
         fields.
    """

    _plot_type = 'OffAxisSlice'
    _frb_generator = ObliqueFixedResolutionBuffer

    def __init__(self, pf, normal, fields, center='c', width=None,
                 axes_unit=None, north_vector=None, fontsize=18,
                 field_parameters=None):
        (bounds, center_rot) = GetObliqueWindowParameters(normal,center,width,pf)
        if field_parameters is None: field_parameters = {}
        cutting = pf.h.cutting(normal, center, north_vector = north_vector,
                              field_parameters = field_parameters)
        cutting.get_data(fields)
        # Hard-coding the origin keyword since the other two options
        # aren't well-defined for off-axis data objects
        PWViewerMPL.__init__(self, cutting, bounds, fields=fields,
                             origin='center-window',periodic=False,
                             oblique=True, fontsize=fontsize)
        self.set_axes_unit(axes_unit)

class OffAxisProjectionDummyDataSource(object):
    _type_name = 'proj'
    proj_style = 'integrate'
    _key_fields = []
    def __init__(self, center, pf, normal_vector, width, fields,
                 interpolated, resolution = (800,800), weight=None,
                 volume=None, no_ghost=False, le=None, re=None,
                 north_vector=None):
        self.center = center
        self.pf = pf
        self.axis = 4 # always true for oblique data objects
        self.normal_vector = normal_vector
        self.width = width
        self.dd = pf.h.all_data()
        fields = self.dd._determine_fields(fields)
        self.fields = fields
        self.interpolated = interpolated
        self.resolution = resolution
        self.weight_field = weight
        self.volume = volume
        self.no_ghost = no_ghost
        self.le = le
        self.re = re
        self.north_vector = north_vector

    def _determine_fields(self, *args):
        return self.dd._determine_fields(*args)

class OffAxisProjectionPlot(PWViewerMPL):
    r"""Creates an off axis projection plot from a parameter file

    Given a pf object, a normal vector to project along, and
    a field name string, this will return a PWViewrMPL object
    containing the plot.

    The plot can be updated using one of the many helper functions
    defined in PlotWindow.

    Parameters
    ----------
    pf : :class:`yt.data_objects.api.Dataset`
        This is the parameter file object corresponding to the
        simulation output to be plotted.
    normal : a sequence of floats
        The vector normal to the slicing plane.
    fields : string
        The name of the field(s) to be plotted.
    center : A sequence floats, a string, or a tuple.
         The coordinate of the center of the image. If set to 'c', 'center' or
         left blank, the plot is centered on the middle of the domain. If set to
         'max' or 'm', the center will be located at the maximum of the
         ('gas', 'density') field. Units can be specified by passing in center
         as a tuple containing a coordinate and string unit name or by passing
         in a YTArray.  If a list or unitless array is supplied, code units are
         assumed.
    width : tuple or a float.
         Width can have four different formats to support windows with variable
         x and y widths.  They are:

         ==================================     =======================
         format                                 example
         ==================================     =======================
         (float, string)                        (10,'kpc')
         ((float, string), (float, string))     ((10,'kpc'),(15,'kpc'))
         float                                  0.2
         (float, float)                         (0.2, 0.3)
         ==================================     =======================

         For example, (10, 'kpc') requests a plot window that is 10 kiloparsecs
         wide in the x and y directions, ((10,'kpc'),(15,'kpc')) requests a
         window that is 10 kiloparsecs wide along the x axis and 15
         kiloparsecs wide along the y axis.  In the other two examples, code
         units are assumed, for example (0.2, 0.3) requests a plot that has an
         x width of 0.2 and a y width of 0.3 in code units.  If units are
         provided the resulting plot axis labels will use the supplied units.
    depth : A tuple or a float
         A tuple containing the depth to project thourhg and the string
         key of the unit: (width, 'unit').  If set to a float, code units
         are assumed
    weight_field : string
         The name of the weighting field.  Set to None for no weight.
    max_level: int
         The maximum level to project to.
    axes_unit : A string
         The name of the unit for the tick labels on the x and y axes.
         Defaults to None, which automatically picks an appropriate unit.
         If axes_unit is '1', 'u', or 'unitary', it will not display the
         units, and only show the axes name.
    north-vector : a sequence of floats
         A vector defining the 'up' direction in the plot.  This
         option sets the orientation of the slicing plane.  If not
         set, an arbitrary grid-aligned north-vector is chosen.
    fontsize : integer
         The size of the fonts for the axis, colorbar, and tick labels.

    """
    _plot_type = 'OffAxisProjection'
    _frb_generator = OffAxisProjectionFixedResolutionBuffer

    def __init__(self, pf, normal, fields, center='c', width=None,
                 depth=(1, '1'), axes_unit=None, weight_field=None,
                 max_level=None, north_vector=None, volume=None, no_ghost=False,
                 le=None, re=None, interpolated=False, fontsize=18):
        (bounds, center_rot) = \
          GetObliqueWindowParameters(normal,center,width,pf,depth=depth)
        fields = ensure_list(fields)[:]
        width = pf.arr((bounds[1] - bounds[0],
                        bounds[3] - bounds[2],
                        bounds[5] - bounds[4]))
        OffAxisProj = OffAxisProjectionDummyDataSource(
            center_rot, pf, normal, width, fields, interpolated,
            weight=weight_field,  volume=volume, no_ghost=no_ghost,
            le=le, re=re, north_vector=north_vector)
        # Hard-coding the origin keyword since the other two options
        # aren't well-defined for off-axis data objects
        PWViewerMPL.__init__(
            self, OffAxisProj, bounds, fields=fields, origin='center-window',
            periodic=False, oblique=True, fontsize=fontsize)
        self.set_axes_unit(axes_unit)

    def _recreate_frb(self):
        if self._frb is not None:
            raise NotImplementedError
        super(OffAxisProjectionPlot, self)._recreate_frb()

_metadata_template = """
%(pf)s<br>
<br>
Field of View:  %(x_width)0.3f %(axes_unit_names)s<br>
Minimum Value:  %(mi)0.3e %(colorbar_unit)s<br>
Maximum Value:  %(ma)0.3e %(colorbar_unit)s<br>
Central Point:  (data coords)<br>
&nbsp;&nbsp;&nbsp;%(xc)0.14f<br>
&nbsp;&nbsp;&nbsp;%(yc)0.14f<br>
&nbsp;&nbsp;&nbsp;%(zc)0.14f
"""

class PWViewerExtJS(PlotWindow):
    """A viewer for the web interface.

    """
    _ext_widget_id = None
    _current_field = None
    _widget_name = "plot_window"
    _frb_generator = FixedResolutionBuffer
    _contour_info = None
    _vector_info = None

    def _setup_plots(self):
        from yt.gui.reason.bottle_mods import PayloadHandler
        ph = PayloadHandler()
        if self._current_field is not None \
           and self._ext_widget_id is not None:
            fields = [self._current_field]
            addl_keys = {'type': 'widget_payload',
                         'widget_id': self._ext_widget_id}
        else:
            fields = self._frb.data.keys()
            addl_keys = {}
        if self._colorbar_valid == False:
            addl_keys['colorbar_image'] = self._get_cbar_image()
            self._colorbar_valid = True
        min_zoom = 200*self.pf.h.get_smallest_dx() * self.pf['unitary']
        for field in fields:
            to_plot = apply_colormap(self._frb[field],
                func = self._field_transform[field],
                cmap_name = self._colormaps[field])
            pngs = self._apply_modifications(to_plot)
            img_data = base64.b64encode(pngs)
            # We scale the width between 200*min_dx and 1.0
            x_width = self.xlim[1] - self.xlim[0]
            zoom_fac = np.log10(x_width*self.pf['unitary'])/np.log10(min_zoom)
            zoom_fac = 100.0*max(0.0, zoom_fac)
            ticks = self.get_ticks(field)
            payload = {'type':'png_string',
                       'image_data':img_data,
                       'metadata_string': self.get_metadata(field),
                       'zoom': zoom_fac,
                       'ticks': ticks}
            payload.update(addl_keys)
            ph.add_payload(payload)

    def _apply_modifications(self, img):
        if self._contour_info is None and self._vector_info is None:
            return write_png_to_string(img)
        from matplotlib.figure import Figure

        vi, vj, vn = img.shape

        # Now we need to get our field values
        fig = Figure((vi/100.0, vj/100.0), dpi = 100)
        fig.figimage(img)
        # Add our contour
        ax = fig.add_axes([0.0, 0.0, 1.0, 1.0], frameon=False)
        ax.patch.set_alpha(0.0)

        # Now apply our modifications
        self._apply_contours(ax, vi, vj)
        self._apply_vectors(ax, vi, vj)

        canvas = FigureCanvasAgg(fig)
        f = cStringIO.StringIO()
        canvas.print_figure(f)
        f.seek(0)
        img = f.read()
        return img

    def _apply_contours(self, ax, vi, vj):
        if self._contour_info is None: return
        plot_args = {}
        field, number, colors, logit = self._contour_info
        if colors is not None: plot_args['colors'] = colors

        raw_data = self._frb.data_source
        b = self._frb.bounds
        xi, yi = np.mgrid[b[0]:b[1]:(vi / 8) * 1j,
                          b[2]:b[3]:(vj / 8) * 1j]
        x = raw_data['px']
        y = raw_data['py']
        z = raw_data[field]
        if logit: z = np.log10(z)
        fvals = triang(x,y).nn_interpolator(z)(xi,yi).transpose()[::-1,:]

        ax.contour(fvals, number, colors='w')

    def _apply_vectors(self, ax, vi, vj):
        if self._vector_info is None: return
        skip, scale = self._vector_info

        nx = self._frb.buff_size[0]/skip
        ny = self._frb.buff_size[1]/skip
        new_frb = FixedResolutionBuffer(self._frb.data_source,
                        self._frb.bounds, (nx,ny))

        axis = self._frb.data_source.axis
        fx = "%s-velocity" % (axis_names[x_dict[axis]])
        fy = "%s-velocity" % (axis_names[y_dict[axis]])
        px = new_frb[fx][::-1,:]
        py = new_frb[fy][::-1,:]
        x = np.mgrid[0:vi-1:ny*1j]
        y = np.mgrid[0:vj-1:nx*1j]
        # Always normalize, then we scale
        nn = ((px**2.0 + py**2.0)**0.5).max()
        px /= nn
        py /= nn
        print scale, px.min(), px.max(), py.min(), py.max()
        ax.quiver(x, y, px, py, scale=float(vi)/skip)

    def get_ticks(self, field, height = 400):
        # This will eventually change to work with non-logged fields
        ticks = []
        transform = self._field_transform[field]
        mi, ma = self._frb[field].min(), self._frb[field].max()
        tick_locs = transform.ticks(mi, ma)
        mi, ma = transform((mi, ma))
        for v1,v2 in zip(tick_locs, transform(tick_locs)):
            if v2 < mi or v2 > ma: continue
            p = height - height * (v2 - mi)/(ma - mi)
            ticks.append((p,v1,v2))
        return ticks

    def _get_cbar_image(self, height = 400, width = 40, field = None):
        if field is None: field = self._current_field
        cmap_name = self._colormaps[field]
        vals = np.mgrid[1:0:height * 1j] * np.ones(width)[:,None]
        vals = vals.transpose()
        to_plot = apply_colormap(vals, cmap_name = cmap_name)
        pngs = write_png_to_string(to_plot)
        img_data = base64.b64encode(pngs)
        return img_data

    # This calls an invalidation routine from within
    def scroll_zoom(self, value):
        # We accept value from 0..100, and assume it has been set from the
        # scroll bar.  In that case, we undo the logic for calcualting
        # 'zoom_fac' from above.
        min_val = 200*self.pf.h.get_smallest_dx()
        unit = self.pf['unitary']
        width = (min_val**(value/100.0))/unit
        self.set_width(width)

    def image_recenter(self, img_x, img_y, img_size_x, img_size_y):
        dx = (self.xlim[1] - self.xlim[0]) / img_size_x
        dy = (self.ylim[1] - self.ylim[0]) / img_size_y
        new_x = img_x * dx + self.xlim[0]
        new_y = img_y * dy + self.ylim[0]
        print img_x, img_y, dx, dy, new_x, new_y
        self.set_center((new_x, new_y))

    def get_field_units(self, field, strip_mathml = True):
        ds = self._frb.data_source
        pf = self.pf
        field = self._check_field(field)
        finfo = self.data_source.pf._get_field_info(*field)
        if ds._type_name in ("slice", "cutting"):
            units = finfo.get_units()
        elif ds._type_name == "proj" and (ds.weight_field is not None or 
                                        ds.proj_style == "mip"):
            units = finfo.get_units()
        elif ds._type_name == "proj":
            units = finfo.get_projected_units()
        else:
            units = ""
        if strip_mathml:
            units = units.replace(r"\rm{", "").replace("}","")
        return units

    def get_metadata(self, field, strip_mathml = True, return_string = True):
        fval = self._frb[field]
        mi = fval.min()
        ma = fval.max()
        x_width = self.xlim[1] - self.xlim[0]
        y_width = self.ylim[1] - self.ylim[0]
        if self._axes_unit_names is None:
            unit = get_smallest_appropriate_unit(x_width, self.pf)
            unit = (unit, unit)
        else:
            unit = self._axes_unit_names
        units = self.get_field_units(field, strip_mathml)
        center = getattr(self._frb.data_source, "center", None)
        if center is None or self._frb.axis == 4:
            xc, yc, zc = -999, -999, -999
        else:
            center[x_dict[self._frb.axis]] = 0.5 * (
                self.xlim[0] + self.xlim[1])
            center[y_dict[self._frb.axis]] = 0.5 * (
                self.ylim[0] + self.ylim[1])
            xc, yc, zc = center
        if return_string:
            md = _metadata_template % dict(
                pf = self.pf,
                x_width = x_width*self.pf[unit[0]],
                y_width = y_width*self.pf[unit[1]],
                axes_unit_names = unit[0], colorbar_unit = units,
                mi = mi, ma = ma, xc = xc, yc = yc, zc = zc)
        else:
            md = dict(pf = self.pf,
                      x_width = x_width*self.pf[unit[0]],
                      y_width = y_width*self.pf[unit[1]],
                      axes_unit_names = unit, colorbar_unit = units,
                      mi = mi, ma = ma, xc = xc, yc = yc, zc = zc)
        return md

    @invalidate_plot
    def set_contour_info(self, field_name, n_cont = 8, colors = None,
                         logit = True):
        if field_name == "None" or n_cont == 0:
            self._contour_info = None
            return
        self._contour_info = (field_name, n_cont, colors, logit)

    @invalidate_plot
    def set_vector_info(self, skip, scale = 1):
        self._vector_info = (skip, scale)

    @invalidate_data
    def set_current_field(self, field):
        field = self._check_field(field)
        self._current_field = field
        self._frb[field]
        finfo = self.data_source.pf._get_field_info(*field)
        if finfo.take_log:
            self._field_transform[field] = log_transform
        else:
            self._field_transform[field] = linear_transform

class WindowPlotMPL(ImagePlotMPL):
    def __init__(
            self, data, cbname, cmap, extent, aspect, zlim, size, fontsize,
            figure, axes, cax):
        self._draw_colorbar = True
        self._draw_axes = True
        self._cache_layout(size, fontsize)

        # Make room for a colorbar
        self.input_size = size
        self.fsize = [size[0] + self._cbar_inches[self._draw_colorbar], size[1]]

        # Compute layout
        axrect, caxrect = self._get_best_layout(fontsize)
        if np.any(np.array(axrect) < 0):
            msg = 'The axis ratio of the requested plot is very narrow. ' \
                  'There is a good chance the plot will not look very good, ' \
                  'consider making the plot manually using ' \
                  'FixedResolutionBuffer and matplotlib.'
            mylog.warn(msg)
            axrect  = (0.07, 0.10, 0.80, 0.80)
            caxrect = (0.87, 0.10, 0.04, 0.80)
        ImagePlotMPL.__init__(
            self, self.fsize, axrect, caxrect, zlim, figure, axes, cax)
        self._init_image(data, cbname, cmap, extent, aspect)
        self.image.axes.ticklabel_format(scilimits=(-2,3))
        if cbname == 'linear':
            self.cb.formatter.set_scientific(True)
            self.cb.formatter.set_powerlimits((-2,3))
            self.cb.update_ticks()

    def _toggle_axes(self, choice):
        self._draw_axes = choice
        self.axes.get_xaxis().set_visible(choice)
        self.axes.get_yaxis().set_visible(choice)
        axrect, caxrect = self._get_best_layout()
        self.axes.set_position(axrect)
        self.cax.set_position(caxrect)

    def _toggle_colorbar(self, choice):
        self._draw_colorbar = choice
        self.cax.set_visible(choice)
        self.fsize = [self.input_size[0] + self._cbar_inches[choice], self.input_size[1]]
        axrect, caxrect = self._get_best_layout()
        self.axes.set_position(axrect)
        self.cax.set_position(caxrect)

    def hide_axes(self):
        self._toggle_axes(False)
        return self

    def show_axes(self):
        self._toggle_axes(True)
        return self

    def hide_colorbar(self):
        self._toggle_colorbar(False)
        return self

    def show_colorbar(self):
        self._toggle_colorbar(True)
        return self

    def _cache_layout(self, size, fontsize):
        self._cbar_inches = {}
        self._text_buffx = {}
        self._text_bottomy = {}
        self._text_topy = {}

        self._aspect = 1.0*size[0]/size[1]
        self._fontscale = fontsize / 18.0

        # Leave room for a colorbar, if we are drawing it.
        self._cbar_inches[True] = self._fontscale*0.7
        self._cbar_inches[False] = 0

        # add buffers for text, and a bit of whitespace on top
        self._text_buffx[True] = self._fontscale * 1.0/(size[0] + self._cbar_inches[True])
        self._text_bottomy[True] = self._fontscale * 0.7/size[1]
        self._text_topy[True] = self._fontscale * 0.3/size[1]

        # No buffer for text if we're not drawing axes
        self._text_buffx[False] = 0
        self._text_bottomy[False] = 0
        self._text_topy[False] = 0

    def _get_best_layout(self, fontsize=18):
        # calculate how much room the colorbar takes
        cbar_frac = self._cbar_inches[self._draw_colorbar]/self.fsize[0]

        # Calculate y fraction, then use to make x fraction.
        yfrac = 1.0-self._text_bottomy[self._draw_axes]-self._text_topy[self._draw_axes]
        ysize = yfrac*self.fsize[1]
        xsize = self._aspect*ysize
        xfrac = xsize/self.fsize[0]

        # Now make sure it all fits!
        xbig = xfrac + self._text_buffx[self._draw_axes] + 2.0*cbar_frac
        ybig = yfrac + self._text_bottomy[self._draw_axes] + self._text_topy[self._draw_axes]

        if xbig > 1:
            xsize /= xbig
            ysize /= xbig
        if ybig > 1:
            xsize /= ybig
            ysize /= ybig
        xfrac = xsize/self.fsize[0]
        yfrac = ysize/self.fsize[1]

        axrect = (
            self._text_buffx[self._draw_axes],
            self._text_bottomy[self._draw_axes],
            xfrac,
            yfrac
        )

        caxrect = (
            self._text_buffx[self._draw_axes]+xfrac,
            self._text_bottomy[self._draw_axes],
            cbar_frac/4.,
            yfrac
        )
        return axrect, caxrect

def SlicePlot(pf, normal=None, fields=None, axis=None, *args, **kwargs):
    r"""
    A factory function for
    :class:`yt.visualization.plot_window.AxisAlignedSlicePlot`
    and :class:`yt.visualization.plot_window.OffAxisSlicePlot` objects.  This
    essentially allows for a single entry point to both types of slice plots,
    the distinction being determined by the specified normal vector to the
    slice.

        The returned plot object can be updated using one of the many helper
    functions defined in PlotWindow.

    Parameters
    ----------
    pf : :class:`yt.data_objects.api.StaticOutput`
        This is the parameter file object corresponding to the
        simulation output to be plotted.
    normal : int or one of 'x', 'y', 'z', or sequence of floats
        This specifies the normal vector to the slice.  If given as an integer
        or a coordinate string (0=x, 1=y, 2=z), this function will return an
        :class:`AxisAlignedSlicePlot` object.  If given as a sequence of floats,
        this is interpretted as an off-axis vector and an
        :class:`OffAxisSlicePlot` object is returned.
    fields : string
         The name of the field(s) to be plotted.
    axis : int or one of 'x', 'y', 'z'
         An int corresponding to the axis to slice along (0=x, 1=y, 2=z)
         or the axis name itself.  If specified, this will replace normal.
         
    The following are nominally keyword arguments passed onto the respective
    slice plot objects generated by this function.

    center : A sequence floats, a string, or a tuple.
         The coordinate of the center of the image. If set to 'c', 'center' or
         left blank, the plot is centered on the middle of the domain. If set to
         'max' or 'm', the center will be located at the maximum of the
         ('gas', 'density') field. Units can be specified by passing in center
         as a tuple containing a coordinate and string unit name or by passing
         in a YTArray.  If a list or unitless array is supplied, code units are
         assumed.
    width : tuple or a float.
         Width can have four different formats to support windows with variable
         x and y widths.  They are:

         ==================================     =======================
         format                                 example
         ==================================     =======================
         (float, string)                        (10,'kpc')
         ((float, string), (float, string))     ((10,'kpc'),(15,'kpc'))
         float                                  0.2
         (float, float)                         (0.2, 0.3)
         ==================================     =======================

         For example, (10, 'kpc') requests a plot window that is 10 kiloparsecs
         wide in the x and y directions, ((10,'kpc'),(15,'kpc')) requests a
         window that is 10 kiloparsecs wide along the x axis and 15
         kiloparsecs wide along the y axis.  In the other two examples, code
         units are assumed, for example (0.2, 0.3) requests a plot that has an
         x width of 0.2 and a y width of 0.3 in code units.  If units are
         provided the resulting plot axis labels will use the supplied units.
    axes_unit : A string
         The name of the unit for the tick labels on the x and y axes.
         Defaults to None, which automatically picks an appropriate unit.
         If axes_unit is '1', 'u', or 'unitary', it will not display the
         units, and only show the axes name.
    origin : string or length 1, 2, or 3 sequence of strings
         The location of the origin of the plot coordinate system for
         `AxisAlignedSlicePlot` objects; for `OffAxisSlicePlot` objects,
         this parameter is discarded.  This is represented by '-' separated
         string or a tuple of strings.  In the first index the y-location is
         given by 'lower', 'upper', or 'center'.  The second index is the
         x-location, given as 'left', 'right', or 'center'.  Finally, the
         whether the origin is applied in 'domain' space, plot 'window' space
         or 'native' simulation coordinate system is given. For example, both
         'upper-right-domain' and ['upper', 'right', 'domain'] both place the
         origin in the upper right hand corner of domain space. If x or y are
         not given, a value is inffered.  For instance, 'left-domain'
         corresponds to the lower-left hand corner of the simulation domain,
         'center-domain' corresponds to the center of the simulation domain,
         or 'center-window' for the center of the plot window. Further
         examples:

         ==================================     ============================
         format                                 example
         ==================================     ============================
         '{space}'                              'domain'
         '{xloc}-{space}'                       'left-window'
         '{yloc}-{space}'                       'upper-domain'
         '{yloc}-{xloc}-{space}'                'lower-right-window'
         ('{space}',)                           ('window',)
         ('{xloc}', '{space}')                  ('right', 'domain')
         ('{yloc}', '{space}')                  ('lower', 'window')
         ('{yloc}', '{xloc}', '{space}')        ('lower', 'right', 'window')
         ==================================     ============================
    north-vector : a sequence of floats
        A vector defining the 'up' direction in the `OffAxisSlicePlot`; not
        used in `AxisAlignedSlicePlot`.  This option sets the orientation of the
        slicing plane.  If not set, an arbitrary grid-aligned north-vector is
        chosen.
    fontsize : integer
         The size of the fonts for the axis, colorbar, and tick labels.
    field_parameters : dictionary
         A dictionary of field parameters than can be accessed by derived
         fields.

    Raises
    ------
    AssertionError
        If a proper normal axis is not specified via the normal or axis
        keywords, and/or if a field to plot is not specified.

    Examples
    --------

    >>> slc = SlicePlot(pf, "x", "Density", center=[0.2,0.3,0.4])
    >>> slc = SlicePlot(pf, 2, "Temperature")
    >>> slc = SlicePlot(pf, [0.4,0.2,-0.1], "Pressure",
                        north_vector=[0.2,-0.3,0.1])

    """
    # Make sure we are passed a normal
    # we check the axis keyword for backwards compatability
    if normal is None: normal = axis
    if normal is None:
        raise AssertionError("Must pass a normal vector to the slice!")

    # to keep positional ordering we had to make fields a keyword; make sure
    # it is present
    if fields is None:
        raise AssertionError("Must pass field(s) to plot!")

    # use an AxisAlignedSlicePlot where possible, e.g.:
    # maybe someone passed normal=[0,0,0.2] when they should have just used "z"
    if iterable(normal) and not isinstance(normal, basestring):
        if np.count_nonzero(normal) == 1:
            normal = ("x","y","z")[np.nonzero(normal)[0][0]]
        else:
            normal = np.array(normal)
            np.divide(normal, np.dot(normal,normal), normal)
        
    # by now the normal should be properly set to get either a On/Off Axis plot
    if iterable(normal) and not isinstance(normal, basestring):
        # OffAxisSlicePlot has hardcoded origin; remove it if in kwargs
        if 'origin' in kwargs: 
            msg = "Ignoring 'origin' keyword as it is ill-defined for " \
                  "an OffAxisSlicePlot object."
            mylog.warn(msg)
            del kwargs['origin']
        
        return OffAxisSlicePlot(pf, normal, fields, *args, **kwargs)
    else:
        # north_vector not used in AxisAlignedSlicePlots; remove it if in kwargs
        if 'north_vector' in kwargs: 
            msg = "Ignoring 'north_vector' keyword as it is ill-defined for " \
                  "an AxisAlignedSlicePlot object."
            mylog.warn(msg)
            del kwargs['north_vector']
        
        return AxisAlignedSlicePlot(pf, normal, fields, *args, **kwargs)<|MERGE_RESOLUTION|>--- conflicted
+++ resolved
@@ -56,14 +56,10 @@
      YTNotInsideNotebook
 
 from yt.data_objects.time_series import \
-<<<<<<< HEAD
     DatasetSeries
 
-=======
-    TimeSeriesData
 from yt.units.yt_array import YTArray, YTQuantity
     
->>>>>>> 65ef18b5
 # Some magic for dealing with pyparsing being included or not
 # included in matplotlib (not in gentoo, yes in everything else)
 # Also accounting for the fact that in 1.2.0, pyparsing got renamed.
@@ -1065,15 +1061,9 @@
 
     Parameters
     ----------
-<<<<<<< HEAD
     pf : :class:`yt.data_objects.api.Dataset`
         This is the parameter file object corresponding to the
         simulation output to be plotted.
-=======
-    pf : :class:`yt.data_objects.api.StaticOutput`
-         This is the parameter file object corresponding to the
-         simulation output to be plotted.
->>>>>>> 65ef18b5
     normal : a sequence of floats
          The vector normal to the slicing plane.
     fields : string
