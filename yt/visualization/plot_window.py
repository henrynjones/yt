--- conflicted
+++ resolved
@@ -1,4 +1,3 @@
-
 """
 A plotting mechanism based on the idea of a "window" into the data.
 
@@ -49,7 +48,6 @@
 from .plot_modifications import get_smallest_appropriate_unit, \
     callback_registry
 from .tick_locators import LogLocator, LinearLocator
-from .volume_rendering.api import off_axis_projection
 from yt.utilities.delaunay.triangulate import Triangulation as triang
 from yt.config import ytcfg
 
@@ -196,10 +194,7 @@
         (normal,perp1,perp2) = ortho_find(normal)
         mat = np.transpose(np.column_stack((perp1,perp2,normal)))
         center = np.dot(mat,center)
-<<<<<<< HEAD
-=======
         width = width
->>>>>>> e8fbfcab
     
         bounds = [-width[0]/2, width[0]/2, -width[1]/2, width[1]/2]
     else:
@@ -266,28 +261,6 @@
         old_fields = None
         if self._frb is not None:
             old_fields = self._frb.keys()
-<<<<<<< HEAD
-        bounds = self.xlim+self.ylim
-        class_name = self.data_source.__class__.__name__
-        if 'OffAxisProjection' in class_name:
-            self._frb = OffAxisProjectionDummyFRB(self.data_source,
-                                                  bounds, self.buff_size,
-                                                  self.antialias,
-                                                  periodic=self._periodic)
-        elif 'Cutting' in class_name:
-            self._frb = ObliqueFixedResolutionBuffer(self.data_source, 
-                                                     bounds, self.buff_size, 
-                                                     self.antialias, 
-                                                     periodic=self._periodic)
-        elif 'AMRQuadTreeProj' in class_name or 'Slice' in class_name:
-            self._frb = FixedResolutionBuffer(self.data_source, 
-                                              bounds, self.buff_size, 
-                                              self.antialias, 
-                                              periodic=self._periodic)
-        else:
-            pdb.set_trace()
-            raise RuntimeError("Failed to repixelize.")
-=======
         if hasattr(self,'zlim'):
             bounds = self.xlim+self.ylim+self.zlim
         else:
@@ -296,7 +269,6 @@
                                         bounds, self.buff_size,
                                         self.antialias,
                                         periodic=self._periodic)
->>>>>>> e8fbfcab
         if old_fields is None:
             self._frb._get_data_source_fields()
         else:
@@ -385,11 +357,6 @@
             self.xlim = (self.center[0] - dx/2., self.center[0] + dx/2.)
             self.ylim = (self.center[1] - dy/2., self.center[1] + dy/2.)
         else:
-<<<<<<< HEAD
-            self.xlim = bounds[0:2]
-            self.ylim = bounds[2:4]
-            
-=======
             self.xlim = tuple(bounds[0:2])
             self.ylim = tuple(bounds[2:4])
             if len(bounds) == 6:
@@ -399,7 +366,6 @@
         if hasattr(self,'zlim'):
             mylog.info("zlim = %f %f" %self.zlim)
 
->>>>>>> e8fbfcab
     @invalidate_data
     def set_width(self, width, unit = '1'):
         """set the width of the plot window
@@ -789,8 +755,8 @@
                 labels = [r'$\rm{'+axis_labels[axis_index][i]+
                         axes_unit_label + r'}$' for i in (0,1)]
             else:
-                labels = [r'$\rm{x'+axes_unit_label+'}$',
-                          r'$\rm{y'+axes_unit_label+'}$']
+                labels = [r'$\rm{Image\/x'+axes_unit_label+'}$',
+                          r'$\rm{Image\/y'+axes_unit_label+'}$']
 
             self.plots[f].axes.set_xlabel(labels[0])
             self.plots[f].axes.set_ylabel(labels[1])
@@ -886,18 +852,8 @@
         if mpl_kwargs is None: mpl_kwargs = {}
         axis = axis_names[self.data_source.axis]
         weight = None
-<<<<<<< HEAD
-        if 'Slice' in self.data_source.__class__.__name__:
-            type = 'Slice'
-        if 'Proj' in self.data_source.__class__.__name__:
-            if 'OffAxis' in self.data_source.__class__.__name__:
-                type = 'OffAxisProjection'
-            else:
-                type = 'Projection'
-=======
         type = self._plot_type
         if type in ['Projection','OffAxisProjection']:
->>>>>>> e8fbfcab
             weight = self.data_source.weight_field
         names = []
         for k, v in self.plots.iteritems():
@@ -1156,39 +1112,10 @@
         PWViewerMPL.__init__(self,cutting,bounds,origin='center-window',periodic=False,oblique=True)
         self.set_axes_unit(axes_unit)
 
-<<<<<<< HEAD
-class OffAxisProjectionDummyFRB(FixedResolutionBuffer):
-    def __init__(self, data_source, bounds, buff_size, antialias = True,                                                         
-                 periodic = False):
-        self.internal_dict = {}
-        FixedResolutionBuffer.__init__(self, data_source, bounds, buff_size, antialias, periodic)
-
-    def __getitem__(self, item):
-        try:
-            image = self.internal_dict[item]
-        except KeyError:
-            ds = self.data_source
-            image = off_axis_projection(ds.pf, ds.center, ds.normal_vector,
-                                        ds.width, ds.resolution, item,
-                                        weight=ds.weight_field, volume=ds.volume,
-                                        no_ghost=ds.no_ghost, interpolated=ds.interpolated,
-                                        north_vector=ds.north_vector)
-            self.internal_dict[item] = image.T
-        return image
-    
-    def _get_data_source_fields(self):
-        for f in self.data_source.fields:
-            self[f] = None
-
-class OffAxisProjectionDummyDataSource(object):
-    _type_name = 'proj'
-    proj_style = 'integrate'
-=======
 class OffAxisProjectionDummyDataSource(object):
     _type_name = 'proj'
     proj_style = 'integrate'
     _key_fields = []
->>>>>>> e8fbfcab
     def __init__(self, center, pf, normal_vector, width, fields, 
                  interpolated, resolution = (800,800), weight=None,  
                  volume=None, no_ghost=False, le=None, re=None, 
@@ -1209,12 +1136,9 @@
         self.north_vector = north_vector
 
 class OffAxisProjectionPlot(PWViewerMPL):
-<<<<<<< HEAD
-=======
     _plot_type = 'OffAxisProjection'
     _frb_generator = OffAxisProjectionFixedResolutionBuffer
 
->>>>>>> e8fbfcab
     def __init__(self, pf, normal, fields, center='c', width=(1,'unitary'), 
                  depth=(1,'unitary'), axes_unit=None, weight_field=None, 
                  max_level=None, north_vector=None, volume=None, no_ghost=False, 
@@ -1265,10 +1189,6 @@
             set, an arbitrary grid-aligned north-vector is chosen.
 
         """
-<<<<<<< HEAD
-        self.OffAxisProjection = True
-=======
->>>>>>> e8fbfcab
         (bounds,center_rot) = GetOffAxisBoundsAndCenter(normal,center,width,pf,depth=depth)
         # Hard-coding the resolution for now
         fields = ensure_list(fields)[:]
