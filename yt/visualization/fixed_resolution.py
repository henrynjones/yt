--- conflicted
+++ resolved
@@ -37,7 +37,6 @@
 import weakref
 
 class FixedResolutionBuffer(object):
-    _exclude_fields = ('pz','pdz','dx','x','y','z')
     r"""
     FixedResolutionBuffer(data_source, bounds, buff_size, antialias = True)
 
@@ -91,6 +90,7 @@
     >>> print frb1["Temperature"].max()
     104923.1
     """
+    _exclude_fields = ('pz','pdz','dx','x','y','z')
     def __init__(self, data_source, bounds, buff_size, antialias = True,
                  periodic = False):
         self.data_source = data_source
@@ -177,11 +177,8 @@
         
         info['label'] = finfo.display_name
         if info['label'] is None:
-<<<<<<< HEAD
             info['label'] = r'$\rm{'+fname+r'}$'
-=======
-            info['label'] = r'$\rm{'+item.replace('_','\/').title()+r'}$'
->>>>>>> 508053b2
+            info['label'] = r'$\rm{'+fname.replace('_','\/').title()+r'}$'
         elif info['label'].find('$') == -1:
             info['label'] = info['label'].replace(' ','\/')
             info['label'] = r'$\rm{'+info['label']+r'}$'
