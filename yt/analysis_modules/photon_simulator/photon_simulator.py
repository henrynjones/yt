--- conflicted
+++ resolved
@@ -514,13 +514,10 @@
             the plane of projection. If not set, an arbitrary grid-aligned north_vector 
             is chosen. Ignored in the case where a particular axis (e.g., "x", "y", or
             "z") is explicitly specified.
-<<<<<<< HEAD
         prng : NumPy `RandomState` object or numpy.random                                                                              
             A pseudo-random number generator. Typically will only be specified if you
             have a reason to generate the same set of random numbers, such as for a                                    
             test. Default is the numpy.random module.                                                                            
-=======
->>>>>>> 7d621429
 
         Examples
         --------
@@ -760,14 +757,10 @@
         rmf.close()
         return weights
 
-<<<<<<< HEAD
     def _convolve_with_rmf(self, respfile, events, mat_key, prng):
         """
         Convolve the events with a RMF file.
         """
-=======
-    def _convolve_with_rmf(self, respfile, events, mat_key):
->>>>>>> 7d621429
         mylog.info("Reading response matrix file (RMF): %s" % (respfile))
 
         hdulist = _astropy.pyfits.open(respfile)
