--- conflicted
+++ resolved
@@ -504,12 +504,8 @@
     if pos is None:
         pos = np.array([dd["particle_position_%s" % ax]
                         for ax in 'xyz']).transpose()
-<<<<<<< HEAD
-    idx = idxst & na.all(pos>fle,axis=1) & na.all(pos<fre,axis=1)
-    assert na.sum(idx)>0
-=======
-    idx = idx & np.all(pos>fle,axis=1) & np.all(pos<fre,axis=1)
->>>>>>> 6c4c21c3
+    idx = idxst & np.all(pos>fle,axis=1) & np.all(pos<fre,axis=1)
+    assert np.sum(idx)>0
     pos = pos[idx]*pf['kpc'] #unitary units -> kpc
     if age is None:
         age = dd["particle_age"][idx]*pf['years'] # seconds->years
