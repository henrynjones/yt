--- conflicted
+++ resolved
@@ -99,12 +99,7 @@
         pbar = get_pbar("Constructing trajectory information", len(self.data_series))
         for i, (sto, ds) in enumerate(self.data_series.piter(storage=my_storage)):
             dd = ds.all_data()
-<<<<<<< HEAD
-            newtags = dd[idx_field].ndarray_view().astype("int64")
-=======
-            idx_field = dd._determine_fields("particle_index")[0]
-            newtags = dd[idx_field].v.astype("int64")
->>>>>>> 40f0cf93
+            newtags = dd[idx_field].d.astype("int64")
             mask = np.in1d(newtags, indices, assume_unique=True)
             sort = np.argsort(newtags[mask])
             array_indices = np.where(np.in1d(indices, newtags, assume_unique=True))[0]
@@ -202,7 +197,6 @@
 
         Examples
         ________
-        >>> from yt.mods import *
         >>> trajs = ParticleTrajectories(my_fns, indices)
         >>> trajs.add_fields(["particle_mass", "particle_gpot"])
         """
@@ -231,11 +225,7 @@
         for field in missing_fields:
             fds[field] = dd_first._determine_fields(field)[0]
             if field not in self.particle_fields:
-<<<<<<< HEAD
                 if self.data_series[0]._get_field_info(*fds[field]).particle_type:
-=======
-                if self.data_series[0]._get_field_info(*fd).particle_type:
->>>>>>> 40f0cf93
                     self.particle_fields.append(field)
                     new_particle_fields.append(field)
                     
@@ -256,16 +246,15 @@
                 dd = ds.all_data()
                 for field in new_particle_fields:
                     # This is easy... just get the particle fields
-<<<<<<< HEAD
-                    pfield[field] = dd[fds[field]].ndarray_view()[mask][sort]
+                    pfield[field] = dd[fds[field]].d[mask][sort]
 
             if grid_fields:
                 # This is hard... must loop over grids
                 for field in grid_fields:
-                    pfield[field] = np.zeros((self.num_indices))
-                x = self["particle_position_x"][:,step].ndarray_view()
-                y = self["particle_position_y"][:,step].ndarray_view()
-                z = self["particle_position_z"][:,step].ndarray_view()
+                    pfield[field] = np.zeros(self.num_indices)
+                x = self["particle_position_x"][:,step].d
+                y = self["particle_position_y"][:,step].d
+                z = self["particle_position_z"][:,step].d
                 particle_grids, particle_grid_inds = ds.index._find_points(x,y,z)
 
                 # This will fail for non-grid index objects
@@ -273,21 +262,6 @@
                     cube = grid.retrieve_ghost_zones(1, grid_fields)
                     for field in grid_fields:
                         CICSample_3(x, y, z, pfield[field],
-=======
-                    dd = ds.all_data()
-                    pfield = dd[fd].v[mask][sort]
-                else:
-                    # This is hard... must loop over grids
-                    pfield = np.zeros((self.num_indices))
-                    x = self["particle_position_x"][:,step].v
-                    y = self["particle_position_y"][:,step].v
-                    z = self["particle_position_z"][:,step].v
-                    # This will fail for non-grid index objects
-                    particle_grids, particle_grid_inds = ds.index._find_points(x,y,z)
-                    for grid in particle_grids:
-                        cube = grid.retrieve_ghost_zones(1, [fd])
-                        CICSample_3(x,y,z,pfield,
->>>>>>> 40f0cf93
                                     self.num_indices,
                                     cube[fds[field]],
                                     np.array(grid.LeftEdge).astype(np.float64),
@@ -400,10 +374,6 @@
         >>> trajs.write_out_h5("orbit_trajectories")                
         """
         fid = h5py.File(filename, "w")
-<<<<<<< HEAD
-        fields = [field for field in sorted(self.field_data.keys())]
-=======
->>>>>>> 40f0cf93
         fid.create_dataset("particle_indices", dtype=np.int64,
                            data=self.indices)
         fid.close()
