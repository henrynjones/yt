--- conflicted
+++ resolved
@@ -16,11 +16,7 @@
 import os
 
 # Named imports
-<<<<<<< HEAD
-=======
 from yt.extern.six import string_types
-from yt.funcs import *
->>>>>>> 93dae4a8
 from yt.config import ytcfg
 from yt.funcs import mylog
 from yt.utilities.parameter_file_storage import \
