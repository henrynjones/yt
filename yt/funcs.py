--- conflicted
+++ resolved
@@ -757,14 +757,10 @@
         _fn = os.path.expanduser("~/.yt/%s" % my_plugin_name)
     if os.path.isfile(_fn):
         mylog.info("Loading plugins from %s", _fn)
-<<<<<<< HEAD
-        execfile(_fn)
+        execfile(_fn, yt.__dict__)
 
 def fix_unitary(u):
     if u == '1':
         return 'unitary'
     else:
-        return u
-=======
-        execfile(_fn, yt.__dict__)
->>>>>>> 8ce3a7c7
+        return u