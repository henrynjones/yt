--- conflicted
+++ resolved
@@ -1,10 +1,7 @@
-<<<<<<< HEAD
-=======
 """
 Title: framework.py
 Purpose: Contains answer tests that are used by yt's various frontends
 """
->>>>>>> 1340c119
 import logging
 import numpy as np
 import os
