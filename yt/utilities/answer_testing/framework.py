--- conflicted
+++ resolved
@@ -253,13 +253,8 @@
     yield
     os.chdir(oldcwd)
 
-<<<<<<< HEAD
 def can_run_pf(pf_fn):
     if isinstance(pf_fn, Dataset):
-=======
-def can_run_pf(pf_fn, file_check = False):
-    if isinstance(pf_fn, StaticOutput):
->>>>>>> 01f85390
         return AnswerTestingTest.result_storage is not None
     path = ytcfg.get("yt", "test_data_dir")
     if not os.path.isdir(path):
