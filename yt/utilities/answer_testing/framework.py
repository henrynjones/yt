--- conflicted
+++ resolved
@@ -1041,11 +1041,7 @@
             particle_type = field[0] in ds.particle_types
             for axis in [0, 1, 2]:
                 if not particle_type:
-<<<<<<< HEAD
-                    yield PixelizedProjectionValuesTest(
-=======
                     yield proj_test_class(
->>>>>>> 37052e65
                         ds, axis, field, weight_field,
                         dobj_name)
             yield FieldValuesTest(ds, field, dobj_name,
