"""
This is a library of yt-defined exceptions

Author: Matthew Turk <matthewturk@gmail.com>
Affiliation: KIPAC/SLAC/Stanford
Homepage: http://yt-project.org/
License:
  Copyright (C) 2009 Matthew Turk.  All Rights Reserved.

  This file is part of yt.

  yt is free software; you can redistribute it and/or modify
  it under the terms of the GNU General Public License as published by
  the Free Software Foundation; either version 3 of the License, or
  (at your option) any later version.

  This program is distributed in the hope that it will be useful,
  but WITHOUT ANY WARRANTY; without even the implied warranty of
  MERCHANTABILITY or FITNESS FOR A PARTICULAR PURPOSE.  See the
  GNU General Public License for more details.

  You should have received a copy of the GNU General Public License
  along with this program.  If not, see <http://www.gnu.org/licenses/>.
"""

# We don't need to import 'exceptions'
#import exceptions

class YTException(Exception):
    def __init__(self, pf = None):
        Exception.__init__(self)
        self.pf = pf

# Data access exceptions:

class YTOutputNotIdentified(YTException):
    def __init__(self, args, kwargs):
        self.args = args
        self.kwargs = kwargs

    def __str__(self):
        return "Supplied %s %s, but could not load!" % (
            self.args, self.kwargs)

class YTSphereTooSmall(YTException):
    def __init__(self, pf, radius, smallest_cell):
        YTException.__init__(self, pf)
        self.radius = radius
        self.smallest_cell = smallest_cell

    def __str__(self):
        return "%0.5e < %0.5e" % (self.radius, self.smallest_cell)

class YTAxesNotOrthogonalError(YTException):
    def __init__(self, axes):
        self.axes = axes

    def __str__(self):
        return "The supplied axes are not orthogonal.  %s" % (self.axes)

class YTNoDataInObjectError(YTException):
    def __init__(self, obj):
        self.obj_type = getattr(obj, "_type_name", "")

    def __str__(self):
        s = "The object requested has no data included in it."
        if self.obj_type == "slice":
            s += "  It may lie on a grid face.  Try offsetting slightly."
        return s

class YTSimulationNotIdentified(YTException):
    def __init__(self, sim_type):
        YTException.__init__(self)
        self.sim_type = sim_type

    def __str__(self):
        return "Simulation time-series type %s not defined." % self.sim_type

class YTCannotParseFieldDisplayName(YTException):
    def __init__(self, field_name, display_name, mathtext_error):
        self.field_name = field_name
        self.display_name = display_name
        self.mathtext_error = mathtext_error

    def __str__(self):
        return ("The display name \"%s\" "
                "of the derived field %s " 
                "contains the following LaTeX parser errors:\n" ) \
                % (self.display_name, self.field_name) + self.mathtext_error

class YTCannotParseUnitDisplayName(YTException):
    def __init__(self, field_name, display_unit, mathtext_error):
        self.field_name = field_name
        self.unit_name = unit_name
        self.mathtext_error = mathtext_error

    def __str__(self):
        return ("The unit display name \"%s\" "
                "of the derived field %s " 
                "contains the following LaTeX parser errors:\n" ) \
            % (self.unit_name, self.field_name) + self.mathtext_error

class AmbiguousOutputs(YTException):
    def __init__(self, pf):
        YTException.__init__(self, pf)

    def __str__(self):
        return "Simulation %s has both dtDataDump and CycleSkipDataDump set.  Unable to calculate datasets." % \
            self.pf

class MissingParameter(YTException):
    def __init__(self, pf, parameter):
        YTException.__init__(self, pf)
        self.parameter = parameter

    def __str__(self):
        return "Parameter file %s is missing %s parameter." % \
            (self.pf, self.parameter)

class NoStoppingCondition(YTException):
    def __init__(self, pf):
        YTException.__init__(self, pf)

    def __str__(self):
        return "Simulation %s has no stopping condition.  StopTime or StopCycle should be set." % \
            self.pf

class YTNotInsideNotebook(YTException):
    def __str__(self):
        return "This function only works from within an IPython Notebook."

class YTNotDeclaredInsideNotebook(YTException):
    def __str__(self):
        return "You have not declared yourself to be inside the IPython" + \
               "Notebook.  Do so with this command:\n\n" + \
               "ytcfg['yt','ipython_notebook'] = 'True'"

class YTUnitNotRecognized(YTException):
    def __init__(self, unit):
        self.unit = unit

    def __str__(self):
        return "This parameter file doesn't recognize %s" % self.unit

class YTHubRegisterError(YTException):
    def __str__(self):
        return "You must create an API key before uploading.  See " + \
               "https://data.yt-project.org/getting_started.html"

<<<<<<< HEAD
class YTNoOldAnswer(YTException):
    def __init__(self, path):
        self.path = path

    def __str__(self):
        return "There is no old answer available.\n" + \
               str(self.path)
=======
class YTNoFilenamesMatchPattern(YTException):
    def __init__(self, pattern):
        self.pattern = pattern

    def __str__(self):
        return "No filenames were found to match the pattern: " + \
               "'%s'" % (self.pattern)
>>>>>>> 3bc22fdf
<|MERGE_RESOLUTION|>--- conflicted
+++ resolved
@@ -147,15 +147,6 @@
         return "You must create an API key before uploading.  See " + \
                "https://data.yt-project.org/getting_started.html"
 
-<<<<<<< HEAD
-class YTNoOldAnswer(YTException):
-    def __init__(self, path):
-        self.path = path
-
-    def __str__(self):
-        return "There is no old answer available.\n" + \
-               str(self.path)
-=======
 class YTNoFilenamesMatchPattern(YTException):
     def __init__(self, pattern):
         self.pattern = pattern
@@ -163,4 +154,11 @@
     def __str__(self):
         return "No filenames were found to match the pattern: " + \
                "'%s'" % (self.pattern)
->>>>>>> 3bc22fdf
+
+class YTNoOldAnswer(YTException):
+    def __init__(self, path):
+        self.path = path
+
+    def __str__(self):
+        return "There is no old answer available.\n" + \
+               str(self.path)