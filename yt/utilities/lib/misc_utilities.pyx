"""
Simple utilities that don't fit anywhere else



"""

#-----------------------------------------------------------------------------
# Copyright (c) 2013, yt Development Team.
#
# Distributed under the terms of the Modified BSD License.
#
# The full license is in the file COPYING.txt, distributed with this software.
#-----------------------------------------------------------------------------

from yt.funcs import get_pbar
import numpy as np
from yt.units.yt_array import YTArray
cimport numpy as np
cimport cython
cimport libc.math as math
<<<<<<< HEAD
from libc.math cimport abs, sqrt
from fp_utils cimport fmin, fmax, i64min, i64max
=======
from libc.math cimport abs
from yt.utilities.lib.fp_utils cimport fmin, fmax, i64min, i64max
>>>>>>> 5493ff17
from yt.geometry.selection_routines cimport _ensure_code

from libc.stdlib cimport malloc, free
from libc.string cimport strcmp

from cython.view cimport memoryview
from cpython cimport buffer


cdef extern from "stdlib.h":
    # NOTE that size_t might not be int
    void *alloca(int)

@cython.boundscheck(False)
@cython.wraparound(False)
@cython.cdivision(True)
def new_bin_profile1d(np.ndarray[np.intp_t, ndim=1] bins_x,
                  np.ndarray[np.float64_t, ndim=1] wsource,
                  np.ndarray[np.float64_t, ndim=2] bsource,
                  np.ndarray[np.float64_t, ndim=1] wresult,
                  np.ndarray[np.float64_t, ndim=2] bresult,
                  np.ndarray[np.float64_t, ndim=2] mresult,
                  np.ndarray[np.float64_t, ndim=2] qresult,
                  np.ndarray[np.uint8_t, ndim=1, cast=True] used):
    cdef int n, fi, bin
    cdef np.float64_t wval, bval, oldwr
    cdef int nb = bins_x.shape[0]
    cdef int nf = bsource.shape[1]
    for n in range(nb):
        bin = bins_x[n]
        wval = wsource[n]
        oldwr = wresult[bin]
        wresult[bin] += wval
        for fi in range(nf):
            bval = bsource[n,fi]
            # qresult has to have the previous wresult
            qresult[bin,fi] += (oldwr * wval * (bval - mresult[bin,fi])**2) / \
                (oldwr + wval)
            bresult[bin,fi] += wval*bval
            # mresult needs the new wresult
            mresult[bin,fi] += wval * (bval - mresult[bin,fi]) / wresult[bin]
        used[bin] = 1
    return

@cython.boundscheck(False)
@cython.wraparound(False)
@cython.cdivision(True)
def new_bin_profile2d(np.ndarray[np.intp_t, ndim=1] bins_x,
                  np.ndarray[np.intp_t, ndim=1] bins_y,
                  np.ndarray[np.float64_t, ndim=1] wsource,
                  np.ndarray[np.float64_t, ndim=2] bsource,
                  np.ndarray[np.float64_t, ndim=2] wresult,
                  np.ndarray[np.float64_t, ndim=3] bresult,
                  np.ndarray[np.float64_t, ndim=3] mresult,
                  np.ndarray[np.float64_t, ndim=3] qresult,
                  np.ndarray[np.uint8_t, ndim=2, cast=True] used):
    cdef int n, fi, bin_x, bin_y
    cdef np.float64_t wval, bval, oldwr
    cdef int nb = bins_x.shape[0]
    cdef int nf = bsource.shape[1]
    for n in range(nb):
        bin_x = bins_x[n]
        bin_y = bins_y[n]
        wval = wsource[n]
        oldwr = wresult[bin_x, bin_y]
        wresult[bin_x,bin_y] += wval
        for fi in range(nf):
            bval = bsource[n,fi]
            # qresult has to have the previous wresult
            qresult[bin_x,bin_y,fi] += (oldwr * wval * (bval - mresult[bin_x,bin_y,fi])**2) / \
                (oldwr + wval)
            bresult[bin_x,bin_y,fi] += wval*bval
            # mresult needs the new wresult
            mresult[bin_x,bin_y,fi] += wval * (bval - mresult[bin_x,bin_y,fi]) / wresult[bin_x,bin_y]
        used[bin_x,bin_y] = 1
    return

@cython.boundscheck(False)
@cython.wraparound(False)
@cython.cdivision(True)
def new_bin_profile3d(np.ndarray[np.intp_t, ndim=1] bins_x,
                  np.ndarray[np.intp_t, ndim=1] bins_y,
                  np.ndarray[np.intp_t, ndim=1] bins_z,
                  np.ndarray[np.float64_t, ndim=1] wsource,
                  np.ndarray[np.float64_t, ndim=2] bsource,
                  np.ndarray[np.float64_t, ndim=3] wresult,
                  np.ndarray[np.float64_t, ndim=4] bresult,
                  np.ndarray[np.float64_t, ndim=4] mresult,
                  np.ndarray[np.float64_t, ndim=4] qresult,
                  np.ndarray[np.uint8_t, ndim=3, cast=True] used):
    cdef int n, fi, bin_x, bin_y, bin_z
    cdef np.float64_t wval, bval, oldwr
    cdef int nb = bins_x.shape[0]
    cdef int nf = bsource.shape[1]
    for n in range(nb):
        bin_x = bins_x[n]
        bin_y = bins_y[n]
        bin_z = bins_z[n]
        wval = wsource[n]
        oldwr = wresult[bin_x, bin_y, bin_z]
        wresult[bin_x,bin_y,bin_z] += wval
        for fi in range(nf):
            bval = bsource[n,fi]
            # qresult has to have the previous wresult
            qresult[bin_x,bin_y,bin_z,fi] += \
                (oldwr * wval * (bval - mresult[bin_x,bin_y,bin_z,fi])**2) / \
                (oldwr + wval)
            bresult[bin_x,bin_y,bin_z,fi] += wval*bval
            # mresult needs the new wresult
            mresult[bin_x,bin_y,bin_z,fi] += wval * \
                (bval - mresult[bin_x,bin_y,bin_z,fi]) / \
                 wresult[bin_x,bin_y,bin_z]
        used[bin_x,bin_y,bin_z] = 1
    return

@cython.boundscheck(False)
@cython.wraparound(False)
@cython.cdivision(True)
def bin_profile1d(np.ndarray[np.int64_t, ndim=1] bins_x,
                  np.ndarray[np.float64_t, ndim=1] wsource,
                  np.ndarray[np.float64_t, ndim=1] bsource,
                  np.ndarray[np.float64_t, ndim=1] wresult,
                  np.ndarray[np.float64_t, ndim=1] bresult,
                  np.ndarray[np.float64_t, ndim=1] mresult,
                  np.ndarray[np.float64_t, ndim=1] qresult,
                  np.ndarray[np.float64_t, ndim=1] used):
    cdef int n, bin
    cdef np.float64_t wval, bval
    for n in range(bins_x.shape[0]):
        bin = bins_x[n]
        bval = bsource[n]
        wval = wsource[n]
        qresult[bin] += (wresult[bin] * wval * (bval - mresult[bin])**2) / \
            (wresult[bin] + wval)
        wresult[bin] += wval
        bresult[bin] += wval*bval
        mresult[bin] += wval * (bval - mresult[bin]) / wresult[bin]
        used[bin] = 1
    return

@cython.boundscheck(False)
@cython.wraparound(False)
@cython.cdivision(True)
def bin_profile2d(np.ndarray[np.int64_t, ndim=1] bins_x,
                  np.ndarray[np.int64_t, ndim=1] bins_y,
                  np.ndarray[np.float64_t, ndim=1] wsource,
                  np.ndarray[np.float64_t, ndim=1] bsource,
                  np.ndarray[np.float64_t, ndim=2] wresult,
                  np.ndarray[np.float64_t, ndim=2] bresult,
                  np.ndarray[np.float64_t, ndim=2] mresult,
                  np.ndarray[np.float64_t, ndim=2] qresult,
                  np.ndarray[np.float64_t, ndim=2] used):
    cdef int n, bini, binj
    cdef np.float64_t wval, bval
    for n in range(bins_x.shape[0]):
        bini = bins_x[n]
        binj = bins_y[n]
        bval = bsource[n]
        wval = wsource[n]
        qresult[bini, binj] += (wresult[bini, binj] * wval * (bval - mresult[bini, binj])**2) / \
            (wresult[bini, binj] + wval)
        wresult[bini, binj] += wval
        bresult[bini, binj] += wval*bval
        mresult[bini, binj] += wval * (bval - mresult[bini, binj]) / wresult[bini, binj]
        used[bini, binj] = 1
    return

@cython.boundscheck(False)
@cython.wraparound(False)
@cython.cdivision(True)
def bin_profile3d(np.ndarray[np.int64_t, ndim=1] bins_x,
                  np.ndarray[np.int64_t, ndim=1] bins_y,
                  np.ndarray[np.int64_t, ndim=1] bins_z,
                  np.ndarray[np.float64_t, ndim=1] wsource,
                  np.ndarray[np.float64_t, ndim=1] bsource,
                  np.ndarray[np.float64_t, ndim=3] wresult,
                  np.ndarray[np.float64_t, ndim=3] bresult,
                  np.ndarray[np.float64_t, ndim=3] mresult,
                  np.ndarray[np.float64_t, ndim=3] qresult,
                  np.ndarray[np.float64_t, ndim=3] used):
    cdef int n, bini, binj, bink
    cdef np.float64_t wval, bval
    for n in range(bins_x.shape[0]):
        bini = bins_x[n]
        binj = bins_y[n]
        bink = bins_z[n]
        bval = bsource[n]
        wval = wsource[n]
        qresult[bini, binj, bink] += (wresult[bini, binj, bink] * wval * (bval - mresult[bini, binj, bink])**2) / \
            (wresult[bini, binj, bink] + wval)
        wresult[bini, binj, bink] += wval
        bresult[bini, binj, bink] += wval*bval
        mresult[bini, binj, bink] += wval * (bval - mresult[bini, binj, bink]) / wresult[bini, binj, bink]
        used[bini, binj, bink] = 1
    return

@cython.boundscheck(False)
@cython.wraparound(False)
@cython.cdivision(True)
def lines(np.float64_t[:,:,:] image,
          np.int64_t[:] xs,
          np.int64_t[:] ys,
          np.float64_t[:,:] colors,
          int points_per_color=1,
          int thick=1,
	      int flip=0,
          int crop = 0):

    cdef int nx = image.shape[0]
    cdef int ny = image.shape[1]
    cdef int nl = xs.shape[0]
    cdef np.float64_t alpha[4]
    cdef np.float64_t outa
    cdef int i, j, xi, yi
    cdef int dx, dy, sx, sy, e2, err
    cdef np.int64_t x0, x1, y0, y1
    cdef int has_alpha = (image.shape[2] == 4)
    cdef int no_color = (image.shape[2] < 3)
    for j in range(0, nl, 2):
        # From wikipedia http://en.wikipedia.org/wiki/Bresenham's_line_algorithm
        x0 = xs[j]
        y0 = ys[j]
        x1 = xs[j+1]
        y1 = ys[j+1]
        dx = abs(x1-x0)
        dy = abs(y1-y0)
        if crop == 1 and (dx > nx/2.0 or dy > ny/2.0):
            continue
        err = dx - dy

        if no_color:
            for i in range(4):
                alpha[i] = colors[j, 0]
        elif has_alpha:
            for i in range(4):
                alpha[i] = colors[j/points_per_color,i]
        else:
            for i in range(3):
                alpha[i] = colors[j/points_per_color,3]*\
                        colors[j/points_per_color,i]

        if x0 < x1:
            sx = 1
        else:
            sx = -1
        if y0 < y1:
            sy = 1
        else:
            sy = -1
        while(1):
            if (x0 < thick and sx == -1): break
            elif (x0 >= nx-thick+1 and sx == 1): break
            elif (y0 < thick and sy == -1): break
            elif (y0 >= ny-thick+1 and sy == 1): break
            if x0 >= thick and x0 < nx-thick and y0 >= thick and y0 < ny-thick:
                for xi in range(x0-thick/2, x0+(1+thick)/2):
                    for yi in range(y0-thick/2, y0+(1+thick)/2):
                        if flip:
                            yi0 = ny - yi
                        else:
                            yi0 = yi

                        if no_color:
                            image[xi, yi0, 0] = fmin(alpha[0], image[xi, yi0, 0])
                        elif has_alpha:
                            image[xi, yi0, 3] = outa = alpha[3] + image[xi, yi0, 3]*(1-alpha[3])
                            if outa != 0.0:
                                outa = 1.0/outa
                            for i in range(3):
                                image[xi, yi0, i] = \
                                        ((1.-alpha[3])*image[xi, yi0, i]*image[xi, yi0, 3]
                                         + alpha[3]*alpha[i])*outa
                        else:
                            for i in range(3):
                                image[xi, yi0, i] = \
                                        (1.-alpha[i])*image[xi,yi0,i] + alpha[i]


            if (x0 == x1 and y0 == y1):
                break
            e2 = 2*err
            if e2 > -dy:
                err = err - dy
                x0 += sx
            if e2 < dx :
                err = err + dx
                y0 += sy
    return

@cython.boundscheck(False)
@cython.wraparound(False)
@cython.cdivision(True)
def zlines(np.ndarray[np.float64_t, ndim=3] image,
        np.ndarray[np.float64_t, ndim=2] zbuffer,
        np.ndarray[np.int64_t, ndim=1] xs,
        np.ndarray[np.int64_t, ndim=1] ys,
        np.ndarray[np.float64_t, ndim=1] zs,
        np.ndarray[np.float64_t, ndim=2] colors,
        int points_per_color=1,
        int thick=1,
        int flip=0,
        int crop = 0):

    cdef int nx = image.shape[0]
    cdef int ny = image.shape[1]
    cdef int nl = xs.shape[0]
    cdef np.float64_t alpha[4]
    cdef int i, j
    cdef int dx, dy, sx, sy, e2, err
    cdef np.int64_t x0, x1, y0, y1, yi0
    cdef np.float64_t z0, z1, dzx, dzy
    for j in range(0, nl, 2):
        # From wikipedia http://en.wikipedia.org/wiki/Bresenham's_line_algorithm
        x0 = xs[j]
        y0 = ys[j]
        x1 = xs[j+1]
        y1 = ys[j+1]
        z0 = zs[j]
        z1 = zs[j+1]
        dx = abs(x1-x0)
        dy = abs(y1-y0)
        dzx = (z1-z0) / (dx**2 + dy**2) * dx
        dzy = (z1-z0) / (dx**2 + dy**2) * dy
        err = dx - dy
        if crop == 1 and (dx > nx/2.0 or dy > ny/2.0):
            continue

        for i in range(4):
            alpha[i] = colors[j/points_per_color, i]

        if x0 < x1:
            sx = 1
        else:
            sx = -1
        if y0 < y1:
            sy = 1
        else:
            sy = -1
        while(1):
            if (x0 < thick and sx == -1): break
            elif (x0 >= nx-thick+1 and sx == 1): break
            elif (y0 < thick and sy == -1): break
            elif (y0 >= ny-thick+1 and sy == 1): break
            if x0 >= thick and x0 < nx-thick and y0 >= thick and y0 < ny-thick:
                for _ in range(x0-thick/2, x0+(1+thick)/2):
                    for yi in range(y0-thick/2, y0+(1+thick)/2):
                        if flip:
                            yi0 = ny - yi
                        else:
                            yi0 = yi
                        if z0 < zbuffer[x0, yi0]:
                            if alpha[3] != 1.0:
                                talpha = image[x0, yi0, 3]
                                image[x0, yi0, 3] = alpha[3] + talpha * (1 - alpha[3])
                                for i in range(3):
                                    if image[x0, yi0, 3] == 0.0:
                                        image[x0, yi0, i] = 0.0
                                    else:
                                        image[x0, yi0, i] = (alpha[3]*alpha[i] + image[x0, yi0, i]*talpha*(1.0-alpha[3]))/image[x0,yi0,3]
                            else:
                                for i in range(4):
                                    image[x0, yi0, i] = alpha[i]
                            if (1.0 - image[x0, yi0, 3] < 1.0e-4):
                                image[x0, yi0, 3] = 1.0
                                zbuffer[x0, yi0] = z0

            if (x0 == x1 and y0 == y1):
                break
            e2 = 2*err
            if e2 > -dy:
                err = err - dy
                x0 += sx
                z0 += dzx
            if e2 < dx :
                err = err + dx
                y0 += sy
                z0 += dzy
        # assert(np.abs(z0 - z1) < 1.0e-3 * (np.abs(z0) + np.abs(z1)))
    return

@cython.boundscheck(False)
@cython.wraparound(False)
@cython.cdivision(True)
def zpoints(np.ndarray[np.float64_t, ndim=3] image,
        np.ndarray[np.float64_t, ndim=2] zbuffer,
        np.ndarray[np.int64_t, ndim=1] xs,
        np.ndarray[np.int64_t, ndim=1] ys,
        np.ndarray[np.float64_t, ndim=1] zs,
        np.ndarray[np.float64_t, ndim=2] colors,
        int points_per_color=1,
        int thick=1,
        int flip=0):

    cdef int nx = image.shape[0]
    cdef int ny = image.shape[1]
    cdef int nl = xs.shape[0]
    cdef np.float64_t alpha[4]
    cdef np.float64_t talpha
    cdef int i, j
    cdef np.int64_t x0, y0, yi0
    cdef np.float64_t z0
    for j in range(0, nl):
        x0 = xs[j]
        y0 = ys[j]
        z0 = zs[j]
        if (x0 < 0 or x0 >= nx): continue
        if (y0 < 0 or y0 >= ny): continue
        for i in range(4):
            alpha[i] = colors[j/points_per_color, i]
        if flip:
            yi0 = ny - y0
        else:
            yi0 = y0

        if z0 < zbuffer[x0, yi0]:
            if alpha[3] != 1.0:
                talpha = image[x0, yi0, 3]
                image[x0, yi0, 3] = alpha[3] + talpha * (1 - alpha[3])
                for i in range(3):
                    image[x0, yi0, i] = (alpha[3]*alpha[i] + image[x0, yi0, i]*talpha*(1.0-alpha[3]))/image[x0,yi0,3]
                    if image[x0, yi0, 3] == 0.0:
                        image[x0, yi0, i] = 0.0
            else:
                for i in range(4):
                    image[x0, yi0, i] = alpha[i]
            if (1.0 - image[x0, yi0, 3] < 1.0e-4):
                zbuffer[x0, yi0] = z0
    return


def rotate_vectors(np.ndarray[np.float64_t, ndim=3] vecs,
        np.ndarray[np.float64_t, ndim=2] R):
    cdef int nx = vecs.shape[0]
    cdef int ny = vecs.shape[1]
    rotated = np.empty((nx,ny,3),dtype='float64')
    for i in range(nx):
        for j in range(ny):
            for k in range(3):
                rotated[i,j,k] =\
                    R[k,0]*vecs[i,j,0]+R[k,1]*vecs[i,j,1]+R[k,2]*vecs[i,j,2]
    return rotated

@cython.boundscheck(False)
@cython.wraparound(False)
@cython.cdivision(True)
def get_color_bounds(np.ndarray[np.float64_t, ndim=1] px,
                     np.ndarray[np.float64_t, ndim=1] py,
                     np.ndarray[np.float64_t, ndim=1] pdx,
                     np.ndarray[np.float64_t, ndim=1] pdy,
                     np.ndarray[np.float64_t, ndim=1] value,
                     np.float64_t leftx, np.float64_t rightx,
                     np.float64_t lefty, np.float64_t righty,
                     np.float64_t mindx = -1, np.float64_t maxdx = -1):
    cdef int i
    cdef np.float64_t mi = 1e100, ma = -1e100, v
    cdef int np = px.shape[0]
    with nogil:
        for i in range(np):
            v = value[i]
            if v < mi or v > ma:
                if px[i] + pdx[i] < leftx: continue
                if px[i] - pdx[i] > rightx: continue
                if py[i] + pdy[i] < lefty: continue
                if py[i] - pdy[i] > righty: continue
                if pdx[i] < mindx or pdy[i] < mindx: continue
                if maxdx > 0 and (pdx[i] > maxdx or pdy[i] > maxdx): continue
                if v < mi: mi = v
                if v > ma: ma = v
    return (mi, ma)

@cython.boundscheck(False)
@cython.wraparound(False)
@cython.cdivision(True)
def kdtree_get_choices(np.ndarray[np.float64_t, ndim=3] data,
                       np.ndarray[np.float64_t, ndim=1] l_corner,
                       np.ndarray[np.float64_t, ndim=1] r_corner):
    cdef int i, j, k, dim, n_unique, best_dim, n_grids, my_split
    n_grids = data.shape[0]
    cdef np.float64_t **uniquedims
    cdef np.float64_t *uniques
    cdef np.float64_t split
    uniquedims = <np.float64_t **> alloca(3 * sizeof(np.float64_t*))
    for i in range(3):
        uniquedims[i] = <np.float64_t *> \
                alloca(2*n_grids * sizeof(np.float64_t))
    my_max = 0
    best_dim = -1
    my_split = -1
    for dim in range(3):
        n_unique = 0
        uniques = uniquedims[dim]
        for i in range(n_grids):
            # Check for disqualification
            for j in range(2):
                #print "Checking against", i,j,dim,data[i,j,dim]
                if not (l_corner[dim] < data[i, j, dim] and
                        data[i, j, dim] < r_corner[dim]):
                    #print "Skipping ", data[i,j,dim]
                    continue
                skipit = 0
                # Add our left ...
                for k in range(n_unique):
                    if uniques[k] == data[i, j, dim]:
                        skipit = 1
                        #print "Identified", uniques[k], data[i,j,dim], n_unique
                        break
                if skipit == 0:
                    uniques[n_unique] = data[i, j, dim]
                    n_unique += 1
        if n_unique > my_max:
            best_dim = dim
            my_max = n_unique
            my_split = (n_unique-1)/2
    # I recognize how lame this is.
    cdef np.ndarray[np.float64_t, ndim=1] tarr = np.empty(my_max, dtype='float64')
    for i in range(my_max):
        #print "Setting tarr: ", i, uniquedims[best_dim][i]
        tarr[i] = uniquedims[best_dim][i]
    tarr.sort()
    if my_split < 0:
        raise RuntimeError
    split = tarr[my_split]
    cdef np.ndarray[np.uint8_t, ndim=1] less_ids = np.empty(n_grids, dtype='uint8')
    cdef np.ndarray[np.uint8_t, ndim=1] greater_ids = np.empty(n_grids, dtype='uint8')
    for i in range(n_grids):
        if data[i, 0, best_dim] < split:
            less_ids[i] = 1
        else:
            less_ids[i] = 0
        if data[i, 1, best_dim] > split:
            greater_ids[i] = 1
        else:
            greater_ids[i] = 0
    # Return out unique values
    return best_dim, split, less_ids.view("bool"), greater_ids.view("bool")

@cython.boundscheck(False)
@cython.wraparound(False)
@cython.cdivision(True)
def get_box_grids_level(np.ndarray[np.float64_t, ndim=1] left_edge,
                        np.ndarray[np.float64_t, ndim=1] right_edge,
                        int level,
                        np.ndarray[np.float64_t, ndim=2] left_edges,
                        np.ndarray[np.float64_t, ndim=2] right_edges,
                        np.ndarray[np.int32_t, ndim=2] levels,
                        np.ndarray[np.int32_t, ndim=1] mask,
                        int min_index = 0):
    cdef int i, n
    cdef int nx = left_edges.shape[0]
    cdef int inside
    cdef np.float64_t eps = np.finfo(np.float64).eps
    for i in range(nx):
        if i < min_index or levels[i,0] != level:
            mask[i] = 0
            continue
        inside = 1
        for n in range(3):
            if (right_edges[i,n] - left_edge[n]) <= eps or \
               (right_edge[n] - left_edges[i,n]) <= eps:
                inside = 0
                break
        if inside == 1: mask[i] = 1
        else: mask[i] = 0

@cython.boundscheck(False)
@cython.wraparound(False)
@cython.cdivision(True)
def get_box_grids_below_level(
                        np.ndarray[np.float64_t, ndim=1] left_edge,
                        np.ndarray[np.float64_t, ndim=1] right_edge,
                        int level,
                        np.ndarray[np.float64_t, ndim=2] left_edges,
                        np.ndarray[np.float64_t, ndim=2] right_edges,
                        np.ndarray[np.int32_t, ndim=2] levels,
                        np.ndarray[np.int32_t, ndim=1] mask,
                        int min_level = 0):
    cdef int i, n
    cdef int nx = left_edges.shape[0]
    cdef int inside
    cdef np.float64_t eps = np.finfo(np.float64).eps
    for i in range(nx):
        mask[i] = 0
        if levels[i,0] <= level and levels[i,0] >= min_level:
            inside = 1
            for n in range(3):
                if (right_edges[i,n] - left_edge[n]) <= eps or \
                   (right_edge[n] - left_edges[i,n]) <= eps:
                    inside = 0
                    break
            if inside == 1: mask[i] = 1

@cython.boundscheck(False)
@cython.wraparound(False)
@cython.cdivision(True)
def find_values_at_point(np.ndarray[np.float64_t, ndim=1] point,
                         np.ndarray[np.float64_t, ndim=2] left_edges,
                         np.ndarray[np.float64_t, ndim=2] right_edges,
                         np.ndarray[np.int32_t, ndim=2] dimensions,
                         field_names, grid_objects):
    # This iterates in order, first to last, and then returns with the first
    # one in which the point is located; this means if you order from highest
    # level to lowest, you will find the correct grid without consulting child
    # masking.  Note also that we will do a few relatively slow operations on
    # strings and whatnot, but they should not be terribly slow.
    cdef int ind[3]
    cdef int gi, fi, nf = len(field_names)
    cdef np.float64_t dds
    cdef np.ndarray[np.float64_t, ndim=3] field
    cdef np.ndarray[np.float64_t, ndim=1] rv = np.zeros(nf, dtype='float64')
    for gi in range(left_edges.shape[0]):
        if not ((left_edges[gi,0] < point[0] < right_edges[gi,0])
            and (left_edges[gi,1] < point[1] < right_edges[gi,1])
            and (left_edges[gi,2] < point[2] < right_edges[gi,2])):
            continue
        # We found our grid!
        for fi in range(3):
            dds = ((right_edges[gi,fi] - left_edges[gi,fi])/
                   (<np.float64_t> dimensions[gi,fi]))
            ind[fi] = <int> ((point[fi] - left_edges[gi,fi])/dds)
        grid = grid_objects[gi]
        for fi in range(nf):
            field = grid[field_names[fi]]
            rv[fi] = field[ind[0], ind[1], ind[2]]
        return rv
    raise KeyError

#@cython.cdivision(True)
#@cython.boundscheck(False)
#@cython.wraparound(False)
def obtain_rvec(data):
    # This is just to let the pointers exist and whatnot.  We can't cdef them
    # inside conditionals.
    cdef np.ndarray[np.float64_t, ndim=1] xf
    cdef np.ndarray[np.float64_t, ndim=1] yf
    cdef np.ndarray[np.float64_t, ndim=1] zf
    cdef np.ndarray[np.float64_t, ndim=2] rf
    cdef np.ndarray[np.float64_t, ndim=3] xg
    cdef np.ndarray[np.float64_t, ndim=3] yg
    cdef np.ndarray[np.float64_t, ndim=3] zg
    cdef np.ndarray[np.float64_t, ndim=4] rg
    cdef np.float64_t c[3]
    cdef int i, j, k
    center = data.get_field_parameter("center")
    c[0] = center[0]; c[1] = center[1]; c[2] = center[2]
    if len(data['x'].shape) == 1:
        # One dimensional data
        xf = data['x']
        yf = data['y']
        zf = data['z']
        rf = YTArray(np.empty((3, xf.shape[0]), 'float64'), xf.units)
        for i in range(xf.shape[0]):
            rf[0, i] = xf[i] - c[0]
            rf[1, i] = yf[i] - c[1]
            rf[2, i] = zf[i] - c[2]
        return rf
    else:
        # Three dimensional data
        xg = data['x']
        yg = data['y']
        zg = data['z']
        shape = (3, xg.shape[0], xg.shape[1], xg.shape[2])
        rg = YTArray(np.empty(shape, 'float64'), xg.units)
        #rg = YTArray(rg, xg.units)
        for i in range(xg.shape[0]):
            for j in range(xg.shape[1]):
                for k in range(xg.shape[2]):
                    rg[0,i,j,k] = xg[i,j,k] - c[0]
                    rg[1,i,j,k] = yg[i,j,k] - c[1]
                    rg[2,i,j,k] = zg[i,j,k] - c[2]
        return rg

@cython.boundscheck(False)
@cython.wraparound(False)
@cython.cdivision(True)
def obtain_rv_vec(data, field_names = ("velocity_x",
                                       "velocity_y",
                                       "velocity_z"),
                  bulk_vector = "bulk_velocity"):
    # This is just to let the pointers exist and whatnot.  We can't cdef them
    # inside conditionals.
    cdef np.ndarray[np.float64_t, ndim=1] vxf
    cdef np.ndarray[np.float64_t, ndim=1] vyf
    cdef np.ndarray[np.float64_t, ndim=1] vzf
    cdef np.ndarray[np.float64_t, ndim=2] rvf
    cdef np.ndarray[np.float64_t, ndim=3] vxg
    cdef np.ndarray[np.float64_t, ndim=3] vyg
    cdef np.ndarray[np.float64_t, ndim=3] vzg
    cdef np.ndarray[np.float64_t, ndim=4] rvg
    cdef np.float64_t bv[3]
    cdef int i, j, k
    bulk_vector = data.get_field_parameter(bulk_vector)
    if len(data[field_names[0]].shape) == 1:
        # One dimensional data
        vxf = data[field_names[0]].astype("float64")
        vyf = data[field_names[1]].astype("float64")
        vzf = data[field_names[2]].astype("float64")
        vyf.convert_to_units(vxf.units)
        vzf.convert_to_units(vxf.units)
        rvf = YTArray(np.empty((3, vxf.shape[0]), 'float64'), vxf.units)
        if bulk_vector is None:
            bv[0] = bv[1] = bv[2] = 0.0
        else:
            bulk_vector = bulk_vector.in_units(vxf.units)
            bv[0] = bulk_vector[0]
            bv[1] = bulk_vector[1]
            bv[2] = bulk_vector[2]
        for i in range(vxf.shape[0]):
            rvf[0, i] = vxf[i] - bv[0]
            rvf[1, i] = vyf[i] - bv[1]
            rvf[2, i] = vzf[i] - bv[2]
        return rvf
    else:
        # Three dimensional data
        vxg = data[field_names[0]].astype("float64")
        vyg = data[field_names[1]].astype("float64")
        vzg = data[field_names[2]].astype("float64")
        vyg.convert_to_units(vxg.units)
        vzg.convert_to_units(vxg.units)
        shape = (3, vxg.shape[0], vxg.shape[1], vxg.shape[2])
        rvg = YTArray(np.empty(shape, 'float64'), vxg.units)
        if bulk_vector is None:
            bv[0] = bv[1] = bv[2] = 0.0
        else:
            bulk_vector = bulk_vector.in_units(vxg.units)
            bv[0] = bulk_vector[0]
            bv[1] = bulk_vector[1]
            bv[2] = bulk_vector[2]
        for i in range(vxg.shape[0]):
            for j in range(vxg.shape[1]):
                for k in range(vxg.shape[2]):
                    rvg[0,i,j,k] = vxg[i,j,k] - bv[0]
                    rvg[1,i,j,k] = vyg[i,j,k] - bv[1]
                    rvg[2,i,j,k] = vzg[i,j,k] - bv[2]
        return rvg

def grow_flagging_field(oofield):
    cdef np.ndarray[np.uint8_t, ndim=3] ofield = oofield.astype("uint8")
    cdef np.ndarray[np.uint8_t, ndim=3] nfield
    nfield = np.zeros_like(ofield)
    cdef int i, j, k, ni, nj, nk
    cdef int oi, oj, ok
    for ni in range(ofield.shape[0]):
        for nj in range(ofield.shape[1]):
            for nk in range(ofield.shape[2]):
                for oi in range(3):
                    i = ni + (oi - 1)
                    if i < 0 or i >= ofield.shape[0]: continue
                    for oj in range(3):
                        j = nj + (oj - 1)
                        if j < 0 or j >= ofield.shape[1]: continue
                        for ok in range(3):
                            k = nk + (ok - 1)
                            if k < 0 or k >= ofield.shape[2]: continue
                            if ofield[i, j, k] == 1:
                                nfield[ni, nj, nk] = 1
    return nfield.astype("bool")

@cython.boundscheck(False)
@cython.wraparound(False)
@cython.cdivision(True)
def fill_region(input_fields, output_fields,
                np.int32_t output_level,
                np.ndarray[np.int64_t, ndim=1] left_index,
                np.ndarray[np.int64_t, ndim=2] ipos,
                np.ndarray[np.int64_t, ndim=1] ires,
                np.ndarray[np.int64_t, ndim=1] level_dims,
                np.int64_t refine_by = 2
                ):
    cdef int i, n
    cdef np.int64_t tot = 0, oi, oj, ok, rf
    cdef np.int64_t iind[3]
    cdef np.int64_t oind[3]
    cdef np.int64_t dim[3]
    cdef np.ndarray[np.float64_t, ndim=3] ofield
    cdef np.ndarray[np.float64_t, ndim=1] ifield
    nf = len(input_fields)
    # The variable offsets governs for each dimension and each possible
    # wrapping if we do it.  Then the wi, wj, wk indices check into each
    # [dim][wrap] inside the loops.
    cdef int wi, wj, wk
    cdef int offsets[3][3]
    cdef np.int64_t off
    for i in range(3):
        # Offsets here is a way of accounting for periodicity.  It keeps track
        # of how to offset our grid as we loop over the icoords.
        dim[i] = output_fields[0].shape[i]
        offsets[i][0] = offsets[i][2] = 0
        offsets[i][1] = 1
        if left_index[i] < 0:
            offsets[i][2] = 1
        if left_index[i] + dim[i] >= level_dims[i]:
            offsets[i][0] = 1
    for n in range(nf):
        tot = 0
        ofield = output_fields[n]
        ifield = input_fields[n]
        for i in range(ipos.shape[0]):
            rf = refine_by**(output_level - ires[i])
            for wi in range(3):
                if offsets[0][wi] == 0: continue
                off = (left_index[0] + level_dims[0]*(wi-1))
                iind[0] = ipos[i, 0] * rf - off
                # rf here is the "refinement factor", or, the number of zones
                # that this zone could potentially contribute to our filled
                # grid.
                for oi in range(rf):
                    # Now we need to apply our offset
                    oind[0] = oi + iind[0]
                    if oind[0] < 0:
                        continue
                    elif oind[0] >= dim[0]:
                        break
                    for wj in range(3):
                        if offsets[1][wj] == 0: continue
                        off = (left_index[1] + level_dims[1]*(wj-1))
                        iind[1] = ipos[i, 1] * rf - off
                        for oj in range(rf):
                            oind[1] = oj + iind[1]
                            if oind[1] < 0:
                                continue
                            elif oind[1] >= dim[1]:
                                break
                            for wk in range(3):
                                if offsets[2][wk] == 0: continue
                                off = (left_index[2] + level_dims[2]*(wk-1))
                                iind[2] = ipos[i, 2] * rf - off
                                for ok in range(rf):
                                    oind[2] = ok + iind[2]
                                    if oind[2] < 0:
                                        continue
                                    elif oind[2] >= dim[2]:
                                        break
                                    ofield[oind[0], oind[1], oind[2]] = \
                                        ifield[i]
                                    tot += 1
    return tot

@cython.cdivision(True)
@cython.boundscheck(False)
@cython.wraparound(False)
def fill_region_float(np.ndarray[np.float64_t, ndim=2] fcoords,
                      np.ndarray[np.float64_t, ndim=2] fwidth,
                      np.ndarray[np.float64_t, ndim=1] data,
                      np.ndarray[np.float64_t, ndim=1] box_left_edge,
                      np.ndarray[np.float64_t, ndim=1] box_right_edge,
                      np.ndarray[np.float64_t, ndim=3] dest,
                      int antialias = 1,
                      period = None,
                      int check_period = 1):
    cdef np.float64_t ds_period[3]
    cdef np.float64_t box_dds[3]
    cdef np.float64_t box_idds[3]
    cdef np.float64_t width[3]
    cdef np.float64_t LE[3]
    cdef np.float64_t RE[3]
    cdef np.int64_t i, j, k, p, xi, yi
    cdef np.int64_t dims[3]
    cdef np.int64_t ld[3]
    cdef np.int64_t ud[3]
    cdef np.float64_t overlap[3]
    cdef np.float64_t dsp
    cdef np.float64_t osp[3]
    cdef np.float64_t odsp[3]
    cdef np.float64_t sp[3]
    cdef np.float64_t lfd[3]
    cdef np.float64_t ufd[3]
    # These are the temp vars we get from the arrays
    # Some periodicity helpers
    cdef int diter[3][2]
    cdef np.float64_t diterv[3][2]
    if period is not None:
        for i in range(3):
            ds_period[i] = period[i]
    else:
        ds_period[0] = ds_period[1] = ds_period[2] = 0.0
    box_left_edge = _ensure_code(box_left_edge)
    box_right_edge = _ensure_code(box_right_edge)
    _ensure_code(fcoords)
    _ensure_code(fwidth)
    for i in range(3):
        LE[i] = box_left_edge[i]
        RE[i] = box_right_edge[i]
        width[i] = RE[i] - LE[i]
        dims[i] = dest.shape[i]
        box_dds[i] = width[i] / dims[i]
        box_idds[i] = 1.0/box_dds[i]
        diter[i][0] = diter[i][1] = 0
        diterv[i][0] = diterv[i][1] = 0.0
        overlap[i] = 1.0 
    with nogil:
        for p in range(fcoords.shape[0]):
            for i in range(3):
               diter[i][1] = 999
               odsp[i] = fwidth[p,i]*0.5
               osp[i] = fcoords[p,i] # already centered
               overlap[i] = 1.0
            dsp = data[p]
            if check_period == 1:
                for i in range(3):
                    if (osp[i] - odsp[i] < LE[i]):
                        diter[i][1] = +1
                        diterv[i][1] = ds_period[i]
                    elif (osp[i] + odsp[i] > RE[i]):
                        diter[i][1] = -1
                        diterv[i][1] = -ds_period[i]
            for xi in range(2):
                if diter[0][xi] == 999: continue
                sp[0] = osp[0] + diterv[0][xi]
                if (sp[0] + odsp[0] < LE[0]) or (sp[0] - odsp[0] > RE[0]): continue
                for yi in range(2):
                    if diter[1][yi] == 999: continue
                    sp[1] = osp[1] + diterv[1][yi]
                    if (sp[1] + odsp[1] < LE[1]) or (sp[1] - odsp[1] > RE[1]): continue
                    for zi in range(2):
                        if diter[2][zi] == 999: continue
                        sp[2] = osp[2] + diterv[2][yi]
                        if (sp[2] + odsp[2] < LE[2]) or (sp[2] - odsp[2] > RE[2]): continue
                        for i in range(3):
                            ld[i] = <np.int64_t> fmax(((sp[i]-odsp[i]-LE[i])*box_idds[i]),0)
                            # NOTE: This is a different way of doing it than in the C
                            # routines.  In C, we were implicitly casting the
                            # initialization to int, but *not* the conditional, which
                            # was allowed an extra value:
                            #     for(j=lc;j<rc;j++)
                            # here, when assigning lc (double) to j (int) it got
                            # truncated, but no similar truncation was done in the
                            # comparison of j to rc (double).  So give ourselves a
                            # bonus row and bonus column here.
                            ud[i] = <np.int64_t> fmin(((sp[i]+odsp[i]-LE[i])*box_idds[i] + 1), dims[i])
                        for i in range(ld[0], ud[0]):
                            if antialias == 1:
                                lfd[0] = box_dds[0] * i + LE[0]
                                ufd[0] = box_dds[0] * (i + 1) + LE[0]
                                overlap[0] = ((fmin(ufd[0], sp[0]+odsp[0])
                                           - fmax(lfd[0], (sp[0]-odsp[0])))*box_idds[0])
                            if overlap[0] < 0.0: continue
                            for j in range(ld[1], ud[1]):
                                if antialias == 1:
                                    lfd[1] = box_dds[1] * j + LE[1]
                                    ufd[1] = box_dds[1] * (j + 1) + LE[1]
                                    overlap[1] = ((fmin(ufd[1], sp[1]+odsp[1])
                                               - fmax(lfd[1], (sp[1]-odsp[1])))*box_idds[1])
                                if overlap[1] < 0.0: continue
                                for k in range(ld[2], ud[2]):
                                    if antialias == 1:
                                        lfd[2] = box_dds[2] * k + LE[2]
                                        ufd[2] = box_dds[2] * (k + 1) + LE[2]
                                        overlap[2] = ((fmin(ufd[2], sp[2]+odsp[2])
                                                   - fmax(lfd[2], (sp[2]-odsp[2])))*box_idds[2])
                                        if overlap[2] < 0.0: continue
                                        dest[i,j,k] += dsp * (overlap[0]*overlap[1]*overlap[2])
                                    else:
                                        dest[i,j,k] = dsp

<<<<<<< HEAD
@cython.cdivision(True)
@cython.boundscheck(False)
@cython.wraparound(False)
def gravitational_binding_energy(
        np.float64_t[:] mass,
        np.float64_t[:] x,
        np.float64_t[:] y,
        np.float64_t[:] z,
        int truncate,
        np.float64_t kinetic):

    cdef int q_outer, q_inner, n_q, i
    cdef np.float64_t mass_o, x_o, y_o, z_o
    cdef np.float64_t mass_i, x_i, y_i, z_i
    cdef np.float64_t this_potential, total_potential
    total_potential = 0.

    i = 0
    n_q = mass.size
    pbar = get_pbar("Calculating potential for %d cells" % n_q,
                    0.5 * (n_q**2 - n_q))
    for q_outer in range(n_q - 1):
        this_potential = 0.
        mass_o = mass[q_outer]
        x_o = x[q_outer]
        y_o = y[q_outer]
        z_o = z[q_outer]
        for q_inner in range(q_outer + 1, n_q):
            mass_i = mass[q_inner]
            x_i = x[q_inner]
            y_i = y[q_inner]
            z_i = z[q_inner]
            this_potential += mass_o * mass_i / \
              sqrt((x_i - x_o) * (x_i - x_o) +
                   (y_i - y_o) * (y_i - y_o) +
                   (z_i - z_o) * (z_i - z_o))
        i += n_q - q_outer
        pbar.update(i)
        total_potential += this_potential
        if truncate and total_potential / kinetic > 1.:
            break
    pbar.finish()

    return total_potential
=======
# The OnceIndirect code is from:
# http://stackoverflow.com/questions/10465091/assembling-a-cython-memoryview-from-numpy-arrays/12991519#12991519
# This is under the CC-BY-SA license.

cdef class OnceIndirect:
    cdef object _objects
    cdef void** buf
    cdef int ndim
    cdef int n_rows
    cdef int buf_len
    cdef Py_ssize_t* shape
    cdef Py_ssize_t* strides
    cdef Py_ssize_t* suboffsets
    cdef Py_ssize_t itemsize
    cdef bytes format
    cdef int is_readonly

    def __cinit__(self, object rows, want_writable=True, want_format=True, allow_indirect=False):
        """
        Set want_writable to False if you don't want writable data. (This may
        prevent copies.)
        Set want_format to False if your input doesn't support PyBUF_FORMAT (unlikely)
        Set allow_indirect to True if you are ok with the memoryview being indirect
        in dimensions other than the first. (This may prevent copies.)

        An example usage:

        cdef double[::cython.view.indirect, ::1] vectors =
            OnceIndirect([object.vector for object in objects])
        """
        demand = buffer.PyBUF_INDIRECT if allow_indirect else buffer.PyBUF_STRIDES
        if want_writable:
            demand |= buffer.PyBUF_WRITABLE
        if want_format:
            demand |= buffer.PyBUF_FORMAT
        self._objects = [memoryview(row, demand) for row in rows]
        self.n_rows = len(self._objects)
        self.buf_len = sizeof(void*) * self.n_rows
        self.buf = <void**>malloc(self.buf_len)
        self.ndim = 1 + self._objects[0].ndim
        self.shape = <Py_ssize_t*>malloc(sizeof(Py_ssize_t) * self.ndim)
        self.strides = <Py_ssize_t*>malloc(sizeof(Py_ssize_t) * self.ndim)
        self.suboffsets = <Py_ssize_t*>malloc(sizeof(Py_ssize_t) * self.ndim)

        cdef memoryview example_obj = self._objects[0]
        self.itemsize = example_obj.itemsize

        if want_format:
            self.format = example_obj.view.format
        else:
            self.format = None
        self.is_readonly |= example_obj.view.readonly

        for dim in range(self.ndim):
            if dim == 0:
                self.shape[dim] = self.n_rows
                self.strides[dim] = sizeof(void*)
                self.suboffsets[dim] = 0
            else:
                self.shape[dim] = example_obj.view.shape[dim - 1]
                self.strides[dim] = example_obj.view.strides[dim - 1]
                if example_obj.view.suboffsets == NULL:
                    self.suboffsets[dim] = -1
                else:
                    self.suboffsets[dim] = example_obj.suboffsets[dim - 1]

        cdef memoryview obj
        cdef int i = 0
        for obj in self._objects:
            assert_similar(example_obj, obj)
            self.buf[i] = obj.view.buf
            i += 1

    def __getbuffer__(self, Py_buffer* buff, int flags):
        if (flags & buffer.PyBUF_INDIRECT) != buffer.PyBUF_INDIRECT:
            raise Exception("don't want to copy data")
        if flags & buffer.PyBUF_WRITABLE and self.is_readonly:
            raise Exception("couldn't provide writable, you should have demanded it earlier")
        if flags & buffer.PyBUF_FORMAT:
            if self.format is None:
                raise Exception("couldn't provide format, you should have demanded it earlier")
            buff.format = self.format
        else:
            buff.format = NULL

        buff.buf = <void*>self.buf
        buff.obj = self
        buff.len = self.buf_len
        buff.readonly = self.is_readonly
        buff.ndim = self.ndim
        buff.shape = self.shape
        buff.strides = self.strides
        buff.suboffsets = self.suboffsets
        buff.itemsize = self.itemsize
        buff.internal = NULL

    def __dealloc__(self):
        free(self.buf)
        free(self.shape)
        free(self.strides)
        free(self.suboffsets)

cdef int assert_similar(memoryview left_, memoryview right_) except -1:
    cdef Py_buffer left = left_.view
    cdef Py_buffer right = right_.view
    assert left.ndim == right.ndim
    cdef int i
    for i in range(left.ndim):
        assert left.shape[i] == right.shape[i], (left_.shape, right_.shape)
        assert left.strides[i] == right.strides[i], (left_.strides, right_.strides)

    if left.suboffsets == NULL:
        assert right.suboffsets == NULL, (left_.suboffsets, right_.suboffsets)
    else:
        for i in range(left.ndim):
            assert left.suboffsets[i] == right.suboffsets[i], (left_.suboffsets, right_.suboffsets)

    if left.format == NULL:
        assert right.format == NULL, (bytes(left.format), bytes(right.format))
    else:
        #alternatively, compare as Python strings:
        #assert bytes(left.format) == bytes(right.format)
        assert strcmp(left.format, right.format) == 0, (bytes(left.format), bytes(right.format))
    return 0
>>>>>>> 5493ff17
<|MERGE_RESOLUTION|>--- conflicted
+++ resolved
@@ -19,13 +19,8 @@
 cimport numpy as np
 cimport cython
 cimport libc.math as math
-<<<<<<< HEAD
 from libc.math cimport abs, sqrt
-from fp_utils cimport fmin, fmax, i64min, i64max
-=======
-from libc.math cimport abs
 from yt.utilities.lib.fp_utils cimport fmin, fmax, i64min, i64max
->>>>>>> 5493ff17
 from yt.geometry.selection_routines cimport _ensure_code
 
 from libc.stdlib cimport malloc, free
@@ -980,7 +975,6 @@
                                     else:
                                         dest[i,j,k] = dsp
 
-<<<<<<< HEAD
 @cython.cdivision(True)
 @cython.boundscheck(False)
 @cython.wraparound(False)
@@ -1025,7 +1019,7 @@
     pbar.finish()
 
     return total_potential
-=======
+
 # The OnceIndirect code is from:
 # http://stackoverflow.com/questions/10465091/assembling-a-cython-memoryview-from-numpy-arrays/12991519#12991519
 # This is under the CC-BY-SA license.
@@ -1149,5 +1143,4 @@
         #alternatively, compare as Python strings:
         #assert bytes(left.format) == bytes(right.format)
         assert strcmp(left.format, right.format) == 0, (bytes(left.format), bytes(right.format))
-    return 0
->>>>>>> 5493ff17
+    return 0