"""

This file contains definitions of the various primitives that can be used
by the Cython ray-tracer for unstructured mesh rendering. To define a new
primitive type, you need to define a struct that represents it. You also
need to provide three functions: 

1. A function that computes the intersection between a given ray and a given primitive.
2. A function that computes the centroid of the primitive type.
3. A function that computes the axis-aligned bounding box of a given primitive.

"""

cimport cython
import numpy as np
cimport numpy as np
cimport cython.floating
from libc.math cimport fabs

from yt.utilities.lib.vec3_ops cimport dot, subtract, cross, distance, L2_norm

cdef np.float64_t DETERMINANT_EPS = 1.0e-10
cdef np.float64_t INF = np.inf

cdef extern from "platform_dep.h" nogil:
    double fmax(double x, double y)
    double fmin(double x, double y)

@cython.boundscheck(False)
@cython.wraparound(False)
@cython.cdivision(True)
cdef np.int64_t ray_bbox_intersect(Ray* ray, const BBox bbox) nogil:
    '''
    
    This returns an integer flag that indicates whether a ray and a bounding
    box intersect. It does not modify either either the ray or the box.
    
    '''

    # https://tavianator.com/fast-branchless-raybounding-box-intersections/

    cdef np.float64_t tmin = -INF
    cdef np.float64_t tmax =  INF

    cdef np.int64_t i
    cdef np.float64_t t1, t2
    for i in range(3):
        t1 = (bbox.left_edge[i]  - ray.origin[i])*ray.inv_dir[i]
        t2 = (bbox.right_edge[i] - ray.origin[i])*ray.inv_dir[i]
        tmin = fmax(tmin, fmin(t1, t2))
        tmax = fmin(tmax, fmax(t1, t2))

    return tmax >= fmax(tmin, 0.0)

@cython.boundscheck(False)
@cython.wraparound(False)
@cython.cdivision(True)
cdef np.int64_t ray_triangle_intersect(const void* primitives,
                                       const np.int64_t item,
                                       Ray* ray) nogil:
    '''
    
    This returns an integer flag that indicates whether a triangle is the
    closest hit for the ray so far. If it is, the ray is updated to store the
    current triangle index and the distance to the first hit. The triangle used
    is the one indexed by "item" in the array of primitives.
    
    
    '''

    # https://en.wikipedia.org/wiki/M%C3%B6ller%E2%80%93Trumbore_intersection_algorithm

    cdef Triangle tri = (<Triangle*> primitives)[item]

    # edge vectors
    cdef np.float64_t e1[3]
    cdef np.float64_t e2[3]
    subtract(tri.p1, tri.p0, e1)
    subtract(tri.p2, tri.p0, e2)

    cdef np.float64_t P[3]
    cross(ray.direction, e2, P)

    cdef np.float64_t det, inv_det
    det = dot(e1, P)
    if(det > -DETERMINANT_EPS and det < DETERMINANT_EPS):
        return False
    inv_det = 1.0 / det

    cdef np.float64_t T[3]
    subtract(ray.origin, tri.p0, T)

    cdef np.float64_t u = dot(T, P) * inv_det
    if(u < 0.0 or u > 1.0):
        return False

    cdef np.float64_t Q[3]
    cross(T, e1, Q)

    cdef np.float64_t v = dot(ray.direction, Q) * inv_det
    if(v < 0.0 or u + v  > 1.0):
        return False

    cdef np.float64_t t = dot(e2, Q) * inv_det

    if(t > DETERMINANT_EPS and t < ray.t_far):
        ray.t_far = t
        ray.elem_id = tri.elem_id
        return True

    return False


@cython.boundscheck(False)
@cython.wraparound(False)
@cython.cdivision(True)
cdef void triangle_centroid(const void *primitives,
                            const np.int64_t item,
                            np.float64_t[3] centroid) nogil:
<<<<<<< HEAD

=======
    '''
    
    This computes the centroid of the input triangle. The triangle used
    is the one indexed by "item" in the array of primitives. The result
    will be stored in the numpy array passed in as "centroid".
    
    '''
        
>>>>>>> b4522c0c
    cdef Triangle tri = (<Triangle*> primitives)[item]
    cdef np.int64_t i
    for i in range(3):
        centroid[i] = (tri.p0[i] + tri.p1[i] + tri.p2[i]) / 3.0


@cython.boundscheck(False)
@cython.wraparound(False)
@cython.cdivision(True)
cdef void triangle_bbox(const void *primitives,
                        const np.int64_t item,
                        BBox* bbox) nogil:
    '''
    
    This computes the bounding box of the input triangle. The triangle used
    is the one indexed by "item" in the array of primitives. The result
    will be stored in the input BBox.
    
    '''
    
    cdef Triangle tri = (<Triangle*> primitives)[item]
    cdef np.int64_t i
    for i in range(3):
        bbox.left_edge[i] = fmin(fmin(tri.p0[i], tri.p1[i]), tri.p2[i])
        bbox.right_edge[i] = fmax(fmax(tri.p0[i], tri.p1[i]), tri.p2[i])


@cython.boundscheck(False)
@cython.wraparound(False)
@cython.cdivision(True)
cdef void patchSurfaceFunc(const cython.floating[8][3] verts,
                           const cython.floating u,
                           const cython.floating v,
                           cython.floating[3] S) nogil:
    '''
    
    This function is a parametric representation of the surface of a bi-quadratic
    patch. The inputs are the eight nodes that define a face of a 20-node hex element,
    and two parameters u and v that vary from -1 to 1 and tell you where you are on
    the surface of the patch. The output is the array 'S' that stores the physical
    (x, y, z) position of the corresponding point on the patch. This function is needed
    to compute the intersection of rays and bi-quadratic patches.
    
    '''
    cdef int i
    for i in range(3):
        S[i] = 0.25*(1.0 - u)*(1.0 - v)*(-u - v - 1)*verts[0][i] + \
               0.25*(1.0 + u)*(1.0 - v)*( u - v - 1)*verts[1][i] + \
               0.25*(1.0 + u)*(1.0 + v)*( u + v - 1)*verts[2][i] + \
               0.25*(1.0 - u)*(1.0 + v)*(-u + v - 1)*verts[3][i] + \
               0.5*(1 - u)*(1 - v*v)*verts[4][i] + \
               0.5*(1 - u*u)*(1 - v)*verts[5][i] + \
               0.5*(1 + u)*(1 - v*v)*verts[6][i] + \
               0.5*(1 - u*u)*(1 + v)*verts[7][i]


@cython.boundscheck(False)
@cython.wraparound(False)
@cython.cdivision(True)
cdef void patchSurfaceDerivU(const cython.floating[8][3] verts,
                             const cython.floating u,
                             const cython.floating v,
                             cython.floating[3] Su) nogil:
<<<<<<< HEAD
  cdef int i
  for i in range(3):
      Su[i] = (-0.25*(v - 1.0)*(u + v + 1) - 0.25*(u - 1.0)*(v - 1.0))*verts[0][i] + \
              (-0.25*(v - 1.0)*(u - v - 1) - 0.25*(u + 1.0)*(v - 1.0))*verts[1][i] + \
              ( 0.25*(v + 1.0)*(u + v - 1) + 0.25*(u + 1.0)*(v + 1.0))*verts[2][i] + \
              ( 0.25*(v + 1.0)*(u - v + 1) + 0.25*(u - 1.0)*(v + 1.0))*verts[3][i] + \
              0.5*(v*v - 1.0)*verts[4][i] + u*(v - 1.0)*verts[5][i] - \
              0.5*(v*v - 1.0)*verts[6][i] - u*(v + 1.0)*verts[7][i]
=======
    '''
    
    This function computes the derivative of the S(u, v) function w.r.t u. 
    
    '''
    cdef int i
    for i in range(3):
        Su[i] = (-0.25*(v - 1.0)*(u + v + 1) - 0.25*(u - 1.0)*(v - 1.0))*verts[0][i] + \
                (-0.25*(v - 1.0)*(u - v - 1) - 0.25*(u + 1.0)*(v - 1.0))*verts[1][i] + \
                ( 0.25*(v + 1.0)*(u + v - 1) + 0.25*(u + 1.0)*(v + 1.0))*verts[2][i] + \
                ( 0.25*(v + 1.0)*(u - v + 1) + 0.25*(u - 1.0)*(v + 1.0))*verts[3][i] + \
                0.5*(v*v - 1.0)*verts[4][i] + u*(v - 1.0)*verts[5][i] - \
                0.5*(v*v - 1.0)*verts[6][i] - u*(v + 1.0)*verts[7][i]
>>>>>>> b4522c0c


@cython.boundscheck(False)
@cython.wraparound(False)
@cython.cdivision(True)
cdef void patchSurfaceDerivV(const cython.floating[8][3] verts,
                             const cython.floating u,
                             const cython.floating v,
                             cython.floating[3] Sv) nogil:
<<<<<<< HEAD
    cdef int i
=======
    '''
    
    This function computes the derivative of the S(u, v) function w.r.t v.
    
    '''
    cdef int i 
>>>>>>> b4522c0c
    for i in range(3):
        Sv[i] = (-0.25*(u - 1.0)*(u + v + 1) - 0.25*(u - 1.0)*(v - 1.0))*verts[0][i] + \
                (-0.25*(u + 1.0)*(u - v - 1) + 0.25*(u + 1.0)*(v - 1.0))*verts[1][i] + \
                ( 0.25*(u + 1.0)*(u + v - 1) + 0.25*(u + 1.0)*(v + 1.0))*verts[2][i] + \
                ( 0.25*(u - 1.0)*(u - v + 1) - 0.25*(u - 1.0)*(v + 1.0))*verts[3][i] + \
                0.5*(u*u - 1.0)*verts[5][i] + v*(u - 1.0)*verts[4][i] - \
                0.5*(u*u - 1.0)*verts[7][i] - v*(u + 1.0)*verts[6][i]


@cython.boundscheck(False)
@cython.wraparound(False)
@cython.cdivision(True)
cdef RayHitData compute_patch_hit(cython.floating[8][3] verts,
                                  cython.floating[3] ray_origin,
                                  cython.floating[3] ray_direction) nogil:
    """
    
    This function iteratively computes whether the bi-quadratic patch defined by the
    eight input nodes intersects with the given ray. Either way, information about
    the potential hit is stored in the returned RayHitData.
    
    """
    # first we compute the two planes that define the ray.
    cdef cython.floating[3] n, N1, N2
    cdef cython.floating A = dot(ray_direction, ray_direction)
    for i in range(3):
        n[i] = ray_direction[i] / A

    if ((fabs(n[0]) > fabs(n[1])) and (fabs(n[0]) > fabs(n[2]))):
        N1[0] = n[1]
        N1[1] =-n[0]
        N1[2] = 0.0
    else:
        N1[0] = 0.0
        N1[1] = n[2]
        N1[2] =-n[1]
    cross(N1, n, N2)

    cdef cython.floating d1 = -dot(N1, ray_origin)
    cdef cython.floating d2 = -dot(N2, ray_origin)

    # the initial guess is set to zero
    cdef cython.floating u = 0.0
    cdef cython.floating v = 0.0
    cdef cython.floating[3] S
    patchSurfaceFunc(verts, u, v, S)
    cdef cython.floating fu = dot(N1, S) + d1
    cdef cython.floating fv = dot(N2, S) + d2
    cdef cython.floating err = fmax(fabs(fu), fabs(fv))

    # begin Newton interation
    cdef cython.floating tol = 1.0e-5
    cdef int iterations = 0
    cdef int max_iter = 10
    cdef cython.floating[3] Su
    cdef cython.floating[3] Sv
    cdef cython.floating J11, J12, J21, J22, det
    while ((err > tol) and (iterations < max_iter)):
        # compute the Jacobian
        patchSurfaceDerivU(verts, u, v, Su)
        patchSurfaceDerivV(verts, u, v, Sv)
        J11 = dot(N1, Su)
        J12 = dot(N1, Sv)
        J21 = dot(N2, Su)
        J22 = dot(N2, Sv)
        det = (J11*J22 - J12*J21)

        # update the u, v values
        u -= ( J22*fu - J12*fv) / det
        v -= (-J21*fu + J11*fv) / det

        patchSurfaceFunc(verts, u, v, S)
        fu = dot(N1, S) + d1
        fv = dot(N2, S) + d2

        err = fmax(fabs(fu), fabs(fv))
        iterations += 1

    # t is the distance along the ray to this hit
    cdef cython.floating t = distance(S, ray_origin) / L2_norm(ray_direction)

    # return hit data
    cdef RayHitData hd
    hd.u = u
    hd.v = v
    hd.t = t
    hd.converged = (iterations < max_iter)
    return hd


@cython.boundscheck(False)
@cython.wraparound(False)
@cython.cdivision(True)
cdef np.int64_t ray_patch_intersect(const void* primitives,
                                    const np.int64_t item,
                                    Ray* ray) nogil:
    '''
    
    This returns an integer flag that indicates whether the given patch is the
    closest hit for the ray so far. If it is, the ray is updated to store the
    current primitive index and the distance to the first hit. The patch used
    is the one indexed by "item" in the array of primitives.
    
    
    '''
    cdef Patch patch = (<Patch*> primitives)[item]

    cdef RayHitData hd = compute_patch_hit(patch.v, ray.origin, ray.direction)

    # only count this is it's the closest hit
    if (hd.t < ray.t_near or hd.t > ray.t_far):
        return False

    if (fabs(hd.u) <= 1.0 and fabs(hd.v) <= 1.0 and hd.converged):
        # we have a hit, so update ray information
        ray.t_far = hd.t
        ray.elem_id = patch.elem_id
        return True

    return False


@cython.boundscheck(False)
@cython.wraparound(False)
@cython.cdivision(True)
cdef void patch_centroid(const void *primitives,
                         const np.int64_t item,
                         np.float64_t[3] centroid) nogil:
    '''
    
    This computes the centroid of the input patch. The patch used
    is the one indexed by "item" in the array of primitives. The result
    will be stored in the numpy array passed in as "centroid".
    
    '''
    
    cdef np.int64_t i, j
    cdef Patch patch = (<Patch*> primitives)[item]

    for j in range(3):
        centroid[j] = 0.0

    for i in range(8):
        for j in range(3):
            centroid[j] += patch.v[i][j]

    for j in range(3):
        centroid[j] /= 8.0


@cython.boundscheck(False)
@cython.wraparound(False)
@cython.cdivision(True)
cdef void patch_bbox(const void *primitives,
                    const np.int64_t item,
                     BBox* bbox) nogil:

    '''
    
    This computes the bounding box of the input patch. The patch used
    is the one indexed by "item" in the array of primitives. The result
    will be stored in the input BBox.
    
    '''

    cdef np.int64_t i, j
    cdef Patch patch = (<Patch*> primitives)[item]

    for j in range(3):
        bbox.left_edge[j] = patch.v[0][j]
        bbox.right_edge[j] = patch.v[0][j]

    for i in range(1, 8):
        for j in range(3):
            bbox.left_edge[j] = fmin(bbox.left_edge[j], patch.v[i][j])
            bbox.right_edge[j] = fmax(bbox.right_edge[j], patch.v[i][j])


@cython.boundscheck(False)
@cython.wraparound(False)
@cython.cdivision(True)
cdef void tet_patchSurfaceFunc(const cython.floating[6][3] verts,
                           const cython.floating u,
                           const cython.floating v,
                           cython.floating[3] S) nogil:

    cdef int i
    # Computes for canonical triangle coordinates
    for i in range(3):
        S[i] = (1.0 - 3.0*u + 2.0*u*u - 3.0*v + 2.0*v*v + 4.0*u*v)*verts[0][i] + \
             (-u + 2.0*u*u)*verts[1][i] + \
             (-v + 2.0*v*v)*verts[2][i] + \
             (4.0*u - 4.0*u*u - 4.0*u*v)*verts[3][i] + \
             (4.0*u*v)*verts[4][i] + \
             (4.0*v - 4.0*v*v - 4.0*u*v)*verts[5][i]

@cython.boundscheck(False)
@cython.wraparound(False)
@cython.cdivision(True)
cdef void tet_patchSurfaceDerivU(const cython.floating[6][3] verts,
                             const cython.floating u,
                             const cython.floating v,
                             cython.floating[3] Su) nogil:
    cdef int i
    # Computes for canonical triangle coordinates
    for i in range(3):
        Su[i] = (-3.0 + 4.0*u + 4.0*v)*verts[0][i] + \
             (-1.0 + 4.0*u)*verts[1][i] + \
             (4.0 - 8.0*u - 4.0*v)*verts[3][i] + \
             (4.0*v)*verts[4][i] + \
             (-4.0*v)*verts[5][i]


@cython.boundscheck(False)
@cython.wraparound(False)
@cython.cdivision(True)
cdef void tet_patchSurfaceDerivV(const cython.floating[6][3] verts,
                             const cython.floating u,
                             const cython.floating v,
                             cython.floating[3] Sv) nogil:

    cdef int i
    # Computes for canonical triangle coordinates
    for i in range(3):
        Sv[i] = (-3.0 + 4.0*v + 4.0*u)*verts[0][i] + \
             (-1.0 + 4.0*v)*verts[2][i] + \
             (-4.0*u)*verts[3][i] + \
             (4.0*u)*verts[4][i] + \
             (4.0 - 8.0*v - 4.0*u)*verts[5][i]


@cython.boundscheck(False)
@cython.wraparound(False)
@cython.cdivision(True)
cdef RayHitData compute_tet_patch_hit(cython.floating[6][3] verts,
                                  cython.floating[3] ray_origin,
                                  cython.floating[3] ray_direction) nogil:

    # first we compute the two planes that define the ray.
    cdef cython.floating[3] n, N1, N2
    cdef cython.floating A = dot(ray_direction, ray_direction)
    for i in range(3):
        n[i] = ray_direction[i] / A

    if ((fabs(n[0]) > fabs(n[1])) and (fabs(n[0]) > fabs(n[2]))):
        N1[0] = n[1]
        N1[1] =-n[0]
        N1[2] = 0.0
    else:
        N1[0] = 0.0
        N1[1] = n[2]
        N1[2] =-n[1]
    cross(N1, n, N2)

    cdef cython.floating d1 = -dot(N1, ray_origin)
    cdef cython.floating d2 = -dot(N2, ray_origin)

    # the initial guess is set to zero
    cdef cython.floating u = 0.0
    cdef cython.floating v = 0.0
    cdef cython.floating[3] S
    tet_patchSurfaceFunc(verts, u, v, S)
    cdef cython.floating fu = dot(N1, S) + d1
    cdef cython.floating fv = dot(N2, S) + d2
    cdef cython.floating err = fmax(fabs(fu), fabs(fv))

    # begin Newton interation
    cdef cython.floating tol = 1.0e-5
    cdef int iterations = 0
    cdef int max_iter = 10
    cdef cython.floating[3] Su
    cdef cython.floating[3] Sv
    cdef cython.floating J11, J12, J21, J22, det
    while ((err > tol) and (iterations < max_iter)):
        # compute the Jacobian
        tet_patchSurfaceDerivU(verts, u, v, Su)
        tet_patchSurfaceDerivV(verts, u, v, Sv)
        J11 = dot(N1, Su)
        J12 = dot(N1, Sv)
        J21 = dot(N2, Su)
        J22 = dot(N2, Sv)
        det = (J11*J22 - J12*J21)

        # update the u, v values
        u -= ( J22*fu - J12*fv) / det
        v -= (-J21*fu + J11*fv) / det

        tet_patchSurfaceFunc(verts, u, v, S)
        fu = dot(N1, S) + d1
        fv = dot(N2, S) + d2

        err = fmax(fabs(fu), fabs(fv))
        iterations += 1

    # t is the distance along the ray to this hit
    cdef cython.floating t = distance(S, ray_origin) / L2_norm(ray_direction)

    # return hit data
    cdef RayHitData hd
    hd.u = u
    hd.v = v
    hd.t = t
    hd.converged = (iterations < max_iter)
    return hd


@cython.boundscheck(False)
@cython.wraparound(False)
@cython.cdivision(True)
cdef np.int64_t ray_tet_patch_intersect(const void* primitives,
                                    const np.int64_t item,
                                    Ray* ray) nogil:

    cdef TetPatch tet_patch = (<TetPatch*> primitives)[item]

    cdef RayHitData hd = compute_tet_patch_hit(tet_patch.v, ray.origin, ray.direction)

    # only count this is it's the closest hit
    if (hd.t < ray.t_near or hd.t > ray.t_far):
        return False

    if (0 <= hd.u and 0 <= hd.v and hd.u + hd.v <= 1.0 and hd.converged):
        # we have a hit, so update ray information
        ray.t_far = hd.t
        ray.elem_id = tet_patch.elem_id
        return True

    return False


@cython.boundscheck(False)
@cython.wraparound(False)
@cython.cdivision(True)
cdef void tet_patch_centroid(const void *primitives,
                         const np.int64_t item,
                         np.float64_t[3] centroid) nogil:

    cdef np.int64_t i, j
    cdef TetPatch tet_patch = (<TetPatch*> primitives)[item]

    for j in range(3):
        centroid[j] = 0.0

    for i in range(6):
        for j in range(3):
            centroid[j] += tet_patch.v[i][j]

    for j in range(3):
        centroid[j] /= 6.0


@cython.boundscheck(False)
@cython.wraparound(False)
@cython.cdivision(True)
cdef void tet_patch_bbox(const void *primitives,
                    const np.int64_t item,
                     BBox* bbox) nogil:

    cdef np.int64_t i, j
    cdef TetPatch tet_patch = (<TetPatch*> primitives)[item]

    for j in range(3):
        bbox.left_edge[j] = tet_patch.v[0][j]
        bbox.right_edge[j] = tet_patch.v[0][j]

    for i in range(1, 6):
        for j in range(3):
            bbox.left_edge[j] = fmin(bbox.left_edge[j], tet_patch.v[i][j])
            bbox.right_edge[j] = fmax(bbox.right_edge[j], tet_patch.v[i][j])<|MERGE_RESOLUTION|>--- conflicted
+++ resolved
@@ -117,9 +117,6 @@
 cdef void triangle_centroid(const void *primitives,
                             const np.int64_t item,
                             np.float64_t[3] centroid) nogil:
-<<<<<<< HEAD
-
-=======
     '''
     
     This computes the centroid of the input triangle. The triangle used
@@ -127,8 +124,7 @@
     will be stored in the numpy array passed in as "centroid".
     
     '''
-        
->>>>>>> b4522c0c
+
     cdef Triangle tri = (<Triangle*> primitives)[item]
     cdef np.int64_t i
     for i in range(3):
@@ -192,16 +188,6 @@
                              const cython.floating u,
                              const cython.floating v,
                              cython.floating[3] Su) nogil:
-<<<<<<< HEAD
-  cdef int i
-  for i in range(3):
-      Su[i] = (-0.25*(v - 1.0)*(u + v + 1) - 0.25*(u - 1.0)*(v - 1.0))*verts[0][i] + \
-              (-0.25*(v - 1.0)*(u - v - 1) - 0.25*(u + 1.0)*(v - 1.0))*verts[1][i] + \
-              ( 0.25*(v + 1.0)*(u + v - 1) + 0.25*(u + 1.0)*(v + 1.0))*verts[2][i] + \
-              ( 0.25*(v + 1.0)*(u - v + 1) + 0.25*(u - 1.0)*(v + 1.0))*verts[3][i] + \
-              0.5*(v*v - 1.0)*verts[4][i] + u*(v - 1.0)*verts[5][i] - \
-              0.5*(v*v - 1.0)*verts[6][i] - u*(v + 1.0)*verts[7][i]
-=======
     '''
     
     This function computes the derivative of the S(u, v) function w.r.t u. 
@@ -215,7 +201,6 @@
                 ( 0.25*(v + 1.0)*(u - v + 1) + 0.25*(u - 1.0)*(v + 1.0))*verts[3][i] + \
                 0.5*(v*v - 1.0)*verts[4][i] + u*(v - 1.0)*verts[5][i] - \
                 0.5*(v*v - 1.0)*verts[6][i] - u*(v + 1.0)*verts[7][i]
->>>>>>> b4522c0c
 
 
 @cython.boundscheck(False)
@@ -225,16 +210,13 @@
                              const cython.floating u,
                              const cython.floating v,
                              cython.floating[3] Sv) nogil:
-<<<<<<< HEAD
+    '''
+    
+    This function computes the derivative of the S(u, v) function w.r.t v.
+    
+    '''
+
     cdef int i
-=======
-    '''
-    
-    This function computes the derivative of the S(u, v) function w.r.t v.
-    
-    '''
-    cdef int i 
->>>>>>> b4522c0c
     for i in range(3):
         Sv[i] = (-0.25*(u - 1.0)*(u + v + 1) - 0.25*(u - 1.0)*(v - 1.0))*verts[0][i] + \
                 (-0.25*(u + 1.0)*(u - v - 1) + 0.25*(u + 1.0)*(v - 1.0))*verts[1][i] + \
