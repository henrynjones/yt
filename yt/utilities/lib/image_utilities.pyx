--- conflicted
+++ resolved
@@ -40,17 +40,18 @@
 
 def add_rgba_points_to_image(
         np.ndarray[np.float64_t, ndim=3] buffer,
-<<<<<<< HEAD
         np.ndarray[np.float64_t, ndim=1] px, 
         np.ndarray[np.float64_t, ndim=1] py, 
         np.ndarray[np.float64_t, ndim=2] rgba,
-        ):  
-=======
-        np.ndarray[np.float64_t, ndim=1] px,
-        np.ndarray[np.float64_t, ndim=1] py,
-        np.ndarray[np.float64_t, ndim=2] rgba,
         ):
->>>>>>> e1aa3cce
+    """
+    Splat rgba points onto an image
+
+    Given an image buffer, add colors to
+    pixels defined by fractional positions px and py,
+    with colors rgba.  px and py are one dimensional
+    arrays, and rgba is a an array of rgba values.
+    """
     cdef int i, j, k, pi
     cdef int npart = px.shape[0]
     cdef int xs = buffer.shape[0]
@@ -60,16 +61,8 @@
     for pi in range(npart):
         j = <int> (xs * px[pi])
         i = <int> (ys * py[pi])
-<<<<<<< HEAD
-        if i < 0 or j < 0 or i >= xs or j >= ys: 
-            continue
-        for k in range(4):
-            buffer[i, j, k] += rgba[pi, k]
-    return
-=======
         if i < 0 or j < 0 or i >= xs or j >= ys:
             continue
         for k in range(4):
             buffer[i, j, k] += rgba[pi, k]
-    return
->>>>>>> e1aa3cce
+    return