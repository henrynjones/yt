"""
Geometry selection routines.




"""

#-----------------------------------------------------------------------------
# Copyright (c) 2013, yt Development Team.
#
# Distributed under the terms of the Modified BSD License.
#
# The full license is in the file COPYING.txt, distributed with this software.
#-----------------------------------------------------------------------------

import numpy as np
cimport numpy as np
cimport cython
from libc.stdlib cimport malloc, free
from fp_utils cimport fclip, iclip, fmax, fmin
from .oct_container cimport OctreeContainer, OctAllocationContainer, Oct
cimport oct_visitors
from .oct_visitors cimport cind
from yt.utilities.lib.grid_traversal cimport \
    VolumeContainer, sample_function, walk_volume

cdef extern from "math.h":
    double exp(double x) nogil
    float expf(float x) nogil
    long double expl(long double x) nogil
    double floor(double x) nogil
    double ceil(double x) nogil
    double fmod(double x, double y) nogil
    double log2(double x) nogil
    long int lrint(double x) nogil
    double fabs(double x) nogil

# These routines are separated into a couple different categories:
#
#   * Routines for identifying intersections of an object with a bounding box
#   * Routines for identifying cells/points inside a bounding box that
#     intersect with an object
#   * Routines that speed up some type of geometric calculation

# First, bounding box / object intersection routines.
# These all respect the interface "dobj" and a set of left_edges, right_edges,
# sometimes also accepting level and mask information.

def _ensure_code(arr):
    if hasattr(arr, "convert_to_units"):
        arr.convert_to_units("code_length")
        return arr.d
    return arr

@cython.boundscheck(False)
@cython.wraparound(False)
@cython.cdivision(True)
def convert_mask_to_indices(np.ndarray[np.uint8_t, ndim=3, cast=True] mask,
            int count, int transpose = 0):
    cdef int i, j, k, cpos
    cdef np.ndarray[np.int64_t, ndim=2] indices 
    indices = np.zeros((count, 3), dtype='int64')
    cpos = 0
    for i in range(mask.shape[0]):
        for j in range(mask.shape[1]):
            for k in range(mask.shape[2]):
                if mask[i, j, k] == 1:
                    if transpose == 1:
                        indices[cpos, 0] = k
                        indices[cpos, 1] = j
                        indices[cpos, 2] = i
                    else:
                        indices[cpos, 0] = i
                        indices[cpos, 1] = j
                        indices[cpos, 2] = k
                    cpos += 1
    return indices


@cython.boundscheck(False)
@cython.wraparound(False)
@cython.cdivision(True)
cdef _mask_fill(np.ndarray[np.float64_t, ndim=1] out,
                np.int64_t offset,
                np.ndarray[np.uint8_t, ndim=3, cast=True] mask,
                np.ndarray[anyfloat, ndim=3] vals):
    cdef np.int64_t count = 0
    cdef int i, j, k
    for i in range(mask.shape[0]):
        for j in range(mask.shape[1]):
            for k in range(mask.shape[2]):
                if mask[i, j, k] == 1:
                    out[offset + count] = vals[i, j, k]
                    count += 1
    return count

def mask_fill(np.ndarray[np.float64_t, ndim=1] out,
              np.int64_t offset,
              np.ndarray[np.uint8_t, ndim=3, cast=True] mask,
              np.ndarray vals):
    if vals.dtype == np.float32:
        return _mask_fill[np.float32_t](out, offset, mask, vals)
    elif vals.dtype == np.float64:
        return _mask_fill[np.float64_t](out, offset, mask, vals)
    else:
        raise RuntimeError

cdef class SelectorObject:

    def __cinit__(self, dobj):
        self.min_level = getattr(dobj, "min_level", 0)
        self.max_level = getattr(dobj, "max_level", 99)
        self.overlap_cells = 0

        for i in range(3) :
            pf = getattr(dobj, 'pf', None)
            if pf is None:
                for i in range(3):
                    # NOTE that this is not universal.
                    self.domain_width[i] = 1.0
                    self.periodicity[i] = False
            else:
                DLE = _ensure_code(pf.domain_left_edge)
                DRE = _ensure_code(pf.domain_right_edge)
                for i in range(3):
                    self.domain_width[i] = DRE[i] - DLE[i]
                    self.periodicity[i] = pf.periodicity[i]

    @cython.boundscheck(False)
    @cython.wraparound(False)
    @cython.cdivision(True)
    def select_grids(self,
                     np.ndarray[np.float64_t, ndim=2] left_edges,
                     np.ndarray[np.float64_t, ndim=2] right_edges,
                     np.ndarray[np.int32_t, ndim=2] levels):
        cdef int i, n
        cdef int ng = left_edges.shape[0]
        cdef np.ndarray[np.uint8_t, ndim=1] gridi = np.zeros(ng, dtype='uint8')
        cdef np.float64_t LE[3], RE[3]
        _ensure_code(left_edges)
        _ensure_code(right_edges)
        with nogil:
            for n in range(ng):
                # Call our selector function
                # Check if the sphere is inside the grid
                for i in range(3):
                    LE[i] = left_edges[n, i]
                    RE[i] = right_edges[n, i]
                gridi[n] = self.select_grid(LE, RE, levels[n, 0])
        return gridi.astype("bool")

    def count_octs(self, OctreeContainer octree, int domain_id = -1):
        cdef OctVisitorData data
        octree.setup_data(&data, domain_id)
        octree.visit_all_octs(self, oct_visitors.count_total_octs, &data)
        return data.index

    def count_oct_cells(self, OctreeContainer octree, int domain_id = -1):
        cdef OctVisitorData data
        octree.setup_data(&data, domain_id)
        octree.visit_all_octs(self, oct_visitors.count_total_cells, &data)
        return data.index

    @cython.boundscheck(False)
    @cython.wraparound(False)
    @cython.cdivision(True)
    cdef void recursively_visit_octs(self, Oct *root,
                        np.float64_t pos[3], np.float64_t dds[3],
                        int level, 
                        oct_visitor_function *func,
                        OctVisitorData *data,
                        int visit_covered = 0):
        # visit_covered tells us whether this octree supports partial
        # refinement.  If it does, we need to handle this specially -- first
        # we visit *this* oct, then we make a second pass to check any child
        # octs.
        cdef np.float64_t LE[3], RE[3], sdds[3], spos[3]
        cdef int i, j, k, res, mi
        cdef Oct *ch
        cdef np.uint8_t selected
        # Remember that pos is the *center* of the oct, and dds is the oct
        # width.  So to get to the edges, we add/subtract half of dds.
        for i in range(3):
            # sdds is the cell width
            sdds[i] = dds[i]/2.0
            LE[i] = pos[i] - dds[i]/2.0
            RE[i] = pos[i] + dds[i]/2.0
        #print LE[0], RE[0], LE[1], RE[1], LE[2], RE[2]
        res = self.select_grid(LE, RE, level, root)
        if res == 1 and data.domain > 0 and root.domain != data.domain:
            res = -1
        cdef int increment = 1
        cdef int next_level, this_level
        # next_level: an int that says whether or not we can progress to children
        # this_level: an int that says whether or not we can select from this
        # level
        next_level = this_level = 1
        if res == -1:
            # This happens when we do domain selection but the oct has
            # children.  This would allow an oct to pass to its children but
            # not get accessed itself.
            next_level = 1
            this_level = 0
        elif level == self.max_level:
            next_level = 0
        elif level < self.min_level or level > self.max_level:
            this_level = 0
        if res == 0 and this_level == 1:
            return
        # Now we visit all our children.  We subtract off sdds for the first
        # pass because we center it on the first cell.
        cdef int iter = 1 - visit_covered # 2 if 1, 1 if 0.
        # So the order here goes like so.  If visit_covered is 1, which usually
        # comes from "partial_coverage", we visit the components of a zone even
        # if it has children.  But in general, the first iteration through, we
        # visit each cell.  This means that only if visit_covered is true do we
        # visit potentially covered cells.  The next time through, we visit
        # child cells.
        while iter < 2:
            spos[0] = pos[0] - sdds[0]/2.0
            for i in range(2):
                spos[1] = pos[1] - sdds[1]/2.0
                for j in range(2):
                    spos[2] = pos[2] - sdds[2]/2.0
                    for k in range(2):
                        ch = NULL
                        if root.children != NULL:
                            ch = root.children[cind(i, j, k)]
                        if iter == 1 and next_level == 1 and ch != NULL:
                            # Note that data.pos is always going to be the
                            # position of the Oct -- it is *not* always going
                            # to be the same as the position of the cell under
                            # investigation.
                            data.pos[0] = (data.pos[0] << 1) + i
                            data.pos[1] = (data.pos[1] << 1) + j
                            data.pos[2] = (data.pos[2] << 1) + k
                            data.level += 1
                            self.recursively_visit_octs(
                                ch, spos, sdds, level + 1, func, data,
                                visit_covered)
                            data.pos[0] = (data.pos[0] >> 1)
                            data.pos[1] = (data.pos[1] >> 1)
                            data.pos[2] = (data.pos[2] >> 1)
                            data.level -= 1
                        elif this_level == 1 and data.oref > 0:
                            data.global_index += increment
                            increment = 0
                            self.visit_oct_cells(data, root, ch, spos, sdds,
                                                 func, i, j, k)
                        elif this_level == 1 and increment == 1:
                            data.global_index += increment
                            increment = 0
                            data.ind[0] = data.ind[1] = data.ind[2] = 0
                            func(root, data, 1)
                        spos[2] += sdds[2]
                    spos[1] += sdds[1]
                spos[0] += sdds[0]
            this_level = 0 # We turn this off for the second pass.
            iter += 1

    cdef void visit_oct_cells(self, OctVisitorData *data, Oct *root, Oct *ch,
                              np.float64_t spos[3], np.float64_t sdds[3],
                              oct_visitor_function *func, int i, int j, int k):
        # We can short-circuit the whole process if data.oref == 1.
        # This saves us some funny-business.
        cdef int selected
        if data.oref == 1:
            selected = self.select_cell(spos, sdds)
            if ch != NULL:
                selected *= self.overlap_cells
            # data.ind refers to the cell, not to the oct.
            data.ind[0] = i
            data.ind[1] = j
            data.ind[2] = k
            func(root, data, selected)
            return
        # Okay, now that we've got that out of the way, we have to do some
        # other checks here.  In this case, spos[] is the position of the
        # center of a *possible* oct child, which means it is the center of a
        # cluster of cells.  That cluster might have 1, 8, 64, ... cells in it.
        # But, we can figure it out by calculating the cell dds.
        cdef np.float64_t dds[3], pos[3]
        cdef int ci, cj, ck
        cdef int nr = (1 << (data.oref - 1))
        for ci in range(3):
            dds[ci] = sdds[ci] / nr
        # Boot strap at the first index.
        pos[0] = (spos[0] - sdds[0]/2.0) + dds[0] * 0.5
        for ci in range(nr):
            pos[1] = (spos[1] - sdds[1]/2.0) + dds[1] * 0.5
            for cj in range(nr):
                pos[2] = (spos[2] - sdds[2]/2.0) + dds[2] * 0.5
                for ck in range(nr):
                    selected = self.select_cell(pos, dds)
                    if ch != NULL:
                        selected *= self.overlap_cells
                    data.ind[0] = ci + i * nr
                    data.ind[1] = cj + j * nr
                    data.ind[2] = ck + k * nr
                    func(root, data, selected)
                    pos[2] += dds[2]
                pos[1] += dds[1]
            pos[0] += dds[0]

    @cython.boundscheck(False)
    @cython.wraparound(False)
    @cython.cdivision(True)
    cdef int select_grid(self, np.float64_t left_edge[3],
                               np.float64_t right_edge[3],
                               np.int32_t level, Oct *o = NULL) nogil:
        if level < self.min_level or level > self.max_level: return 0
        return self.select_bbox(left_edge, right_edge)
 
    cdef int select_cell(self, np.float64_t pos[3], np.float64_t dds[3]) nogil:
        return 0

    cdef int select_point(self, np.float64_t pos[3]) nogil:
        return 0

    cdef int select_sphere(self, np.float64_t pos[3], np.float64_t radius) nogil:
        return 0

    cdef int select_bbox(self, np.float64_t left_edge[3],
                               np.float64_t right_edge[3]) nogil:
        return 0

    @cython.boundscheck(False)
    @cython.wraparound(False)
    @cython.cdivision(True)
    cdef np.float64_t difference(self, np.float64_t x1, np.float64_t x2, int d) nogil:
        # domain_width is already in code units, and we assume what is fed in
        # is too.
        cdef np.float64_t rel = x1 - x2
        if self.periodicity[d]:
            if rel > self.domain_width[d] * 0.5:
                rel -= self.domain_width[d]
            elif rel < -self.domain_width[d] * 0.5:
                rel += self.domain_width[d]
        return rel

    @cython.boundscheck(False)
    @cython.wraparound(False)
    @cython.cdivision(True)
    def fill_mesh_mask(self, mesh):
        cdef int dim[3]
        cdef np.float64_t pos[3]
        cdef np.ndarray[np.int64_t, ndim=2] indices
        cdef np.ndarray[np.float64_t, ndim=2] coords
        cdef np.ndarray[np.uint8_t, ndim=1] mask
        cdef int i, j, k, selected
        cdef int npoints, nv = mesh._connectivity_length
        cdef int total = 0
        cdef int offset = mesh._index_offset
        coords = _ensure_code(mesh.connectivity_coords)
        indices = mesh.connectivity_indices
        npoints = indices.shape[0]
        mask = np.zeros(npoints, dtype='uint8')
        for i in range(npoints):
            selected = 0
            for j in range(nv):
                for k in range(3):
                    pos[k] = coords[indices[i, j] - offset, k]
                selected = self.select_point(pos)
                if selected == 1: break
            total += selected
            mask[i] = selected
        if total == 0: return None
        return mask.astype("bool")

    @cython.boundscheck(False)
    @cython.wraparound(False)
    @cython.cdivision(True)
    def fill_mesh_cell_mask(self, mesh):
        cdef int dim[3]
        cdef np.float64_t pos, le[3], re[3]
        cdef np.ndarray[np.int64_t, ndim=2] indices
        cdef np.ndarray[np.float64_t, ndim=2] coords
        cdef np.ndarray[np.uint8_t, ndim=1] mask
        cdef int i, j, k, selected
        cdef int npoints, nv = mesh._connectivity_length
        cdef int total = 0
        cdef int offset = mesh._index_offset
        if nv != 8:
            raise RuntimeError
        coords = _ensure_code(mesh.connectivity_coords)
        indices = mesh.connectivity_indices
        npoints = indices.shape[0]
        mask = np.zeros(npoints, dtype='uint8')
        for i in range(npoints):
            selected = 0
            for k in range(3):
                le[k] = 1e60
                re[k] = -1e60
            for j in range(nv):
                for k in range(3):
                    pos = coords[indices[i, j] - offset, k]
                    le[k] = fmin(pos, le[k])
                    re[k] = fmax(pos, re[k])
            selected = self.select_bbox(le, re)
            total += selected
            mask[i] = selected
        if total == 0: return None
        return mask.astype("bool")

    @cython.boundscheck(False)
    @cython.wraparound(False)
    @cython.cdivision(True)
    def fill_mask(self, gobj):
        cdef np.ndarray[np.uint8_t, ndim=3, cast=True] child_mask
        child_mask = gobj.child_mask
        cdef np.ndarray[np.uint8_t, ndim=3] mask
        cdef int dim[3]
        _ensure_code(gobj.dds)
        _ensure_code(gobj.LeftEdge)
        _ensure_code(gobj.RightEdge)
        cdef np.ndarray[np.float64_t, ndim=1] odds = gobj.dds
        cdef np.ndarray[np.float64_t, ndim=1] left_edge = gobj.LeftEdge
        cdef np.ndarray[np.float64_t, ndim=1] right_edge = gobj.RightEdge
        cdef int i, j, k
        cdef np.float64_t dds[3], pos[3]
        for i in range(3):
            dds[i] = odds[i]
            dim[i] = gobj.ActiveDimensions[i]
        mask = np.zeros(gobj.ActiveDimensions, dtype='uint8')
        cdef int total = 0
        cdef int temp
        # Check for the level bounds
        cdef np.int32_t level = gobj.Level
        if level < self.min_level or level > self.max_level:
            return mask.astype("bool")
        # We set this to 1 if we ignore child_mask
        cdef int this_level = 0
        if level == self.max_level:
            this_level = 1
        with nogil:
            pos[0] = left_edge[0] + dds[0] * 0.5
            for i in range(dim[0]):
                pos[1] = left_edge[1] + dds[1] * 0.5
                for j in range(dim[1]):
                    pos[2] = left_edge[2] + dds[2] * 0.5
                    for k in range(dim[2]):
                        if child_mask[i, j, k] == 1 or this_level == 1:
                            mask[i, j, k] = self.select_cell(pos, dds)
                            total += mask[i, j, k]
                        pos[2] += dds[1]
                    pos[1] += dds[1]
                pos[0] += dds[0]
        if total == 0: return None
        return mask.astype("bool")

    @cython.boundscheck(False)
    @cython.wraparound(False)
    @cython.cdivision(True)
    def count_points(self, np.ndarray[anyfloat, ndim=1] x,
                           np.ndarray[anyfloat, ndim=1] y,
                           np.ndarray[anyfloat, ndim=1] z,
                           np.float64_t radius):
        cdef int count = 0
        cdef int i
        cdef np.float64_t pos[3]
        _ensure_code(x)
        _ensure_code(y)
        _ensure_code(z)
        with nogil:
            if radius == 0.0 :
                for i in range(x.shape[0]):
                    pos[0] = x[i]
                    pos[1] = y[i]
                    pos[2] = z[i]
                    count += self.select_point(pos)
            else :
                for i in range(x.shape[0]):
                    pos[0] = x[i]
                    pos[1] = y[i]
                    pos[2] = z[i]
                    count += self.select_sphere(pos, radius)
        return count

    @cython.boundscheck(False)
    @cython.wraparound(False)
    @cython.cdivision(True)
    def select_points(self, np.ndarray[anyfloat, ndim=1] x,
                            np.ndarray[anyfloat, ndim=1] y,
                            np.ndarray[anyfloat, ndim=1] z,
                            np.float64_t radius):
        cdef int count = 0
        cdef int i
        cdef np.float64_t pos[3]
        cdef np.ndarray[np.uint8_t, ndim=1] mask 
        mask = np.empty(x.shape[0], dtype='uint8')
        _ensure_code(x)
        _ensure_code(y)
        _ensure_code(z)


        # this is to allow selectors to optimize the point vs
        # 0-radius sphere case.  These two may have different 
        # effects for 0-volume selectors, however (collision 
        # between a ray and a point is null, while ray and a
        # sphere is allowed)
        with nogil:
            if radius == 0.0 :
                for i in range(x.shape[0]) :
                    pos[0] = x[i]
                    pos[1] = y[i]
                    pos[2] = z[i]
                    mask[i] = self.select_point(pos)
                    count += mask[i]
            else :
                for i in range(x.shape[0]):
                    pos[0] = x[i]
                    pos[1] = y[i]
                    pos[2] = z[i]
                    mask[i] = self.select_sphere(pos, radius)
                    count += mask[i]
        if count == 0: return None
        return mask.view("bool")

    def __hash__(self):
        return hash(self._hash_vals() + self._base_hash())

    def _hash_vals(self):
        raise NotImplementedError

    def _base_hash(self):
        return (self.min_level, self.max_level, self.overlap_cells,
                self.periodicity[0],
                self.periodicity[1],
                self.periodicity[2],
                self.domain_width[0],
                self.domain_width[1],
                self.domain_width[2])

cdef class SphereSelector(SelectorObject):
    cdef np.float64_t radius
    cdef np.float64_t radius2
    cdef np.float64_t center[3]
    cdef np.float64_t bbox[3][2]
    cdef bint check_box[3]

    def __init__(self, dobj):
<<<<<<< HEAD
=======
        for i in range(3):
            self.center[i] = _ensure_code(dobj.center[i])
>>>>>>> 4de82e21
        self.radius = _ensure_code(dobj.radius)
        self.radius2 = self.radius * self.radius
        center = _ensure_code(dobj.center)
        cdef np.float64_t mi = np.finfo("float64").min
        cdef np.float64_t ma = np.finfo("float64").max
        for i in range(3):
            self.center[i] = center[i]
            self.bbox[i][0] = self.center[i] - self.radius
            self.bbox[i][1] = self.center[i] + self.radius
            if self.bbox[i][0] < dobj.pf.domain_left_edge[i]:
                self.check_box[i] = False
            elif self.bbox[i][1] > dobj.pf.domain_right_edge[i]:
                self.check_box[i] = False
            else:
                self.check_box[i] = True

    @cython.boundscheck(False)
    @cython.wraparound(False)
    @cython.cdivision(True)
    cdef int select_cell(self, np.float64_t pos[3], np.float64_t dds[3]) nogil:
        # sphere center either inside cell or center of cell lies inside sphere
        if (pos[0] - 0.5*dds[0] <= self.center[0] <= pos[0]+0.5*dds[0] and
            pos[1] - 0.5*dds[1] <= self.center[1] <= pos[1]+0.5*dds[1] and
            pos[2] - 0.5*dds[2] <= self.center[2] <= pos[2]+0.5*dds[2]):
            return 1
        return self.select_point(pos)

    @cython.boundscheck(False)
    @cython.wraparound(False)
    @cython.cdivision(True)
    cdef int select_point(self, np.float64_t pos[3]) nogil:
        cdef int i
        cdef np.float64_t dist, dist2 = 0
        for i in range(3):
            if self.check_box[i] and \
              (pos[i] < self.bbox[i][0] or 
               pos[i] > self.bbox[i][1]):
                return 0
            dist = _periodic_dist(pos[i], self.center[i], self.domain_width[i],
                                  self.periodicity[i])
            dist2 += dist*dist
            if dist2 > self.radius2: return 0
        return 1
   
    @cython.boundscheck(False)
    @cython.wraparound(False)
    @cython.cdivision(True)
    cdef int select_sphere(self, np.float64_t pos[3], np.float64_t radius) nogil:
        cdef int i
        cdef np.float64_t dist, dist2 = 0
        for i in range(3):
            dist = self.difference(pos[i], self.center[i], i) 
            dist2 += dist*dist
        dist = self.radius+radius
        if dist2 <= dist*dist: return 1
        return 0
 
    @cython.boundscheck(False)
    @cython.wraparound(False)
    @cython.cdivision(True)
    cdef int select_bbox(self, np.float64_t left_edge[3],
                               np.float64_t right_edge[3]) nogil:
        cdef np.float64_t box_center, relcenter, closest, dist, edge
        cdef int i
        if (left_edge[0] <= self.center[0] <= right_edge[0] and
            left_edge[1] <= self.center[1] <= right_edge[1] and
            left_edge[2] <= self.center[2] <= right_edge[2]):
            return 1
        for i in range(3):
            if not self.check_box[i]: continue
            if right_edge[i] < self.bbox[i][0] or \
               left_edge[i] > self.bbox[i][1]:
                return 0
        # http://www.gamedev.net/topic/335465-is-this-the-simplest-sphere-aabb-collision-test/
        dist = 0
        for i in range(3):
            # Early terminate
            box_center = (right_edge[i] + left_edge[i])/2.0
            relcenter = self.difference(box_center, self.center[i], i)
            edge = right_edge[i] - left_edge[i]
            closest = relcenter - fclip(relcenter, -edge/2.0, edge/2.0)
            dist += closest*closest
            if dist > self.radius2: return 0
        return 1

    def _hash_vals(self):
        return (self.radius, self.radius2,
                self.center[0], self.center[1], self.center[2])

sphere_selector = SphereSelector

cdef class RegionSelector(SelectorObject):
    cdef np.float64_t left_edge[3]
    cdef np.float64_t right_edge[3]
    cdef np.float64_t right_edge_shift[3]

    def __init__(self, dobj):
        cdef int i
        # We are modifying dobj.left_edge and dobj.right_edge , so here we will
        # do an in-place conversion of those arrays.
        _ensure_code(dobj.right_edge)
        _ensure_code(dobj.left_edge)
        DW = _ensure_code(dobj.pf.domain_width.copy())
        DW = DW.view(np.ndarray)

        for i in range(3):
            region_width = dobj.right_edge[i] - dobj.left_edge[i]
            domain_width = DW[i]

            if region_width <= 0:
                raise RuntimeError(
                    "Region right edge < left edge: width = %s" % region_width
                    )

            if dobj.pf.periodicity[i]:
                # shift so left_edge guaranteed in domain
                if dobj.left_edge[i] < dobj.pf.domain_left_edge[i]:
                    dobj.left_edge[i] += domain_width
                    dobj.right_edge[i] += domain_width
                elif dobj.left_edge[i] > dobj.pf.domain_right_edge[i]:
                    dobj.left_edge[i] += domain_width
                    dobj.right_edge[i] += domain_width
            else:
                if dobj.left_edge[i] < dobj.pf.domain_left_edge[i] or \
                   dobj.right_edge[i] > dobj.pf.domain_right_edge[i]:
                    raise RuntimeError(
                        "Error: bad Region in non-periodic domain along dimension %s. "
                        "Region left edge = %s, Region right edge = %s"
                        "Dataset left edge = %s, Dataset right edge = %s" % \
                        (i, dobj.left_edge[i], dobj.right_edge[i],
                         dobj.pf.domain_left_edge[i], dobj.pf.domain_right_edge[i])
                    )
            # Already ensured in code
            self.left_edge[i] = dobj.left_edge[i]
            self.right_edge[i] = dobj.right_edge[i]
            self.right_edge_shift[i] = \
                (dobj.right_edge).to_ndarray()[i] - domain_width

    @cython.boundscheck(False)
    @cython.wraparound(False)
    @cython.cdivision(True)
    cdef int select_bbox(self, np.float64_t left_edge[3],
                               np.float64_t right_edge[3]) nogil:
        cdef int i, shift, included
        cdef np.float64_t LE, RE
        for i in range(3):
            if (right_edge[i] < self.left_edge[i] and \
                left_edge[i] >= self.right_edge_shift[i]) or \
                left_edge[i] >= self.right_edge[i]:
                return 0
        return 1

    @cython.boundscheck(False)
    @cython.wraparound(False)
    @cython.cdivision(True)
    cdef int select_cell(self, np.float64_t pos[3], np.float64_t dds[3]) nogil:
        return self.select_point(pos)

    @cython.boundscheck(False)
    @cython.wraparound(False)
    @cython.cdivision(True)
    cdef int select_point(self, np.float64_t pos[3]) nogil:
        cdef int i
        for i in range(3):
            if (self.right_edge_shift[i] <= pos[i] < self.left_edge[i]) or \
               pos[i] >= self.right_edge[i]:
                return 0
        return 1

    def _hash_vals(self):
        return (self.left_edge[0], self.left_edge[1], self.left_edge[2],
                self.right_edge[0], self.right_edge[1], self.right_edge[2])

region_selector = RegionSelector

cdef class DiskSelector(SelectorObject):
    cdef np.float64_t norm_vec[3]
    cdef np.float64_t center[3]
    cdef np.float64_t radius, radius2
    cdef np.float64_t height

    def __init__(self, dobj):
        cdef int i
        for i in range(3):
            self.norm_vec[i] = dobj._norm_vec[i]
            self.center[i] = _ensure_code(dobj.center[i])
        self.radius = _ensure_code(dobj._radius)
        self.radius2 = self.radius * self.radius
        self.height = _ensure_code(dobj._height)

    @cython.boundscheck(False)
    @cython.wraparound(False)
    @cython.cdivision(True)
    cdef int select_cell(self, np.float64_t pos[3], np.float64_t dds[3]) nogil:
        return self.select_point(pos) 

    @cython.boundscheck(False)
    @cython.wraparound(False)
    @cython.cdivision(True)
    cdef int select_point(self, np.float64_t pos[3]) nogil:
        cdef np.float64_t h, d, r2, temp
        cdef int i
        h = d = 0
        for i in range(3):
            temp = self.difference(pos[i], self.center[i], i)
            h += temp * self.norm_vec[i]
            d += temp*temp
        r2 = (d - h*h)
        if fabs(h) <= self.height and r2 <= self.radius2: return 1
        return 0

    @cython.boundscheck(False)
    @cython.wraparound(False)
    @cython.cdivision(True)
    cdef int select_sphere(self, np.float64_t pos[3], np.float64_t radius) nogil:
        cdef np.float64_t h, d, r2, temp
        cdef int i
        h = d = 0
        for i in range(3):
            temp = self.difference(pos[i], self.center[i], i)
            h += pos[i] * self.norm_vec[i]
            d += temp*temp
        r2 = (d - h*h)
        d = self.radius+radius
        if fabs(h) <= self.height+radius and r2 <= d*d: return 1
        return 0

    @cython.boundscheck(False)
    @cython.wraparound(False)
    @cython.cdivision(True)
    cdef int select_bbox(self, np.float64_t left_edge[3],
                               np.float64_t right_edge[3]) nogil:
        cdef np.float64_t *arr[2]
        cdef np.float64_t pos[3], H, D, R2, temp
        cdef int i, j, k, n
        cdef int all_under = 1
        cdef int all_over = 1
        cdef int any_radius = 0
        # A moment of explanation (revised):
        #    The disk and bounding box collide if any of the following are true:
        #    1) the center of the disk is inside the bounding box
        #    2) any corner of the box lies inside the disk
        #    3) the box spans the plane (!all_under and !all_over) and at least
        #       one corner is within the cylindrical radius

        # check if disk center lies inside bbox
        if left_edge[0] <= self.center[0] <= right_edge[0] and \
           left_edge[1] <= self.center[1] <= right_edge[1] and \
           left_edge[2] <= self.center[2] <= right_edge[2] :
            return 1
        
        # check all corners
        arr[0] = left_edge
        arr[1] = right_edge
        for i in range(2):
            pos[0] = arr[i][0]
            for j in range(2):
                pos[1] = arr[j][1]
                for k in range(2):
                    pos[2] = arr[k][2]
                    H = D = 0
                    for n in range(3):
                        temp = self.difference(pos[n], self.center[n], n)
                        H += (temp * self.norm_vec[n])
                        D += temp*temp
                    R2 = (D - H*H)
                    if R2 < self.radius2 :
                        any_radius = 1
                        if fabs(H) < self.height: return 1
                    if H < 0: all_over = 0
                    if H > 0: all_under = 0
        if all_over == 0 and all_under == 0 and any_radius == 1: return 1
        return 0

    def _hash_vals(self):
        return (self.norm_vec[0], self.norm_vec[1], self.norm_vec[2],
                self.center[0], self.center[1], self.center[2],
                self.radius, self.radius2, self.height)

disk_selector = DiskSelector

cdef class CuttingPlaneSelector(SelectorObject):
    cdef np.float64_t norm_vec[3]
    cdef np.float64_t d

    def __init__(self, dobj):
        cdef int i
        for i in range(3):
            self.norm_vec[i] = dobj._norm_vec[i]
        self.d = _ensure_code(dobj._d)

    @cython.boundscheck(False)
    @cython.wraparound(False)
    @cython.cdivision(True)
    cdef int select_cell(self, np.float64_t pos[3], np.float64_t dds[3]) nogil:
        cdef np.float64_t left_edge[3]
        cdef np.float64_t right_edge[3]
        cdef int i
        for i in range(3):
            left_edge[i] = pos[i] - 0.5*dds[i]
            right_edge[i] = pos[i] + 0.5*dds[i]
        return self.select_bbox(left_edge, right_edge)

    cdef int select_point(self, np.float64_t pos[3]) nogil:
        # two 0-volume constructs don't intersect
        return 0

    @cython.boundscheck(False)
    @cython.wraparound(False)
    @cython.cdivision(True)
    cdef int select_sphere(self, np.float64_t pos[3], np.float64_t radius) nogil:
        cdef int i
        cdef np.float64_t height = self.d
        for i in range(3) :
            height += pos[i] * self.norm_vec[i]
        if height*height <= radius*radius : return 1
        return 0

    @cython.boundscheck(False)
    @cython.wraparound(False)
    @cython.cdivision(True)
    cdef int select_bbox(self, np.float64_t left_edge[3],
                               np.float64_t right_edge[3]) nogil:
        cdef int i, j, k, n
        cdef np.float64_t *arr[2]
        cdef np.float64_t pos[3]
        cdef np.float64_t gd
        arr[0] = left_edge
        arr[1] = right_edge
        all_under = 1
        all_over = 1
        # Check each corner
        for i in range(2):
            pos[0] = arr[i][0]
            for j in range(2):
                pos[1] = arr[j][1]
                for k in range(2):
                    pos[2] = arr[k][2]
                    gd = self.d
                    for n in range(3):
                        gd += pos[n] * self.norm_vec[n]
                    # this allows corners and faces on the low-end to
                    # collide, while not selecting cells on the high-side 
                    if i == 0 and j == 0 and k == 0 :
                        if gd <= 0: all_over = 0
                        if gd >= 0: all_under = 0
                    else :
                        if gd < 0: all_over = 0
                        if gd > 0: all_under = 0
        if all_over == 1 or all_under == 1:
            return 0
        return 1

    def _hash_vals(self):
        return (self.norm_vec[0], self.norm_vec[1], self.norm_vec[2],
                self.d)

cutting_selector = CuttingPlaneSelector

cdef class SliceSelector(SelectorObject):
    cdef int axis
    cdef np.float64_t coord
    cdef int ax, ay

    def __init__(self, dobj):
        self.axis = dobj.axis
        self.coord = _ensure_code(dobj.coord)

        ax = (self.axis+1) % 3
        ay = (self.axis+2) % 3

    @cython.boundscheck(False)
    @cython.wraparound(False)
    @cython.cdivision(True)
    def fill_mask(self, gobj):
        cdef np.ndarray[np.uint8_t, ndim=3] mask
        cdef np.ndarray[np.uint8_t, ndim=3, cast=True] child_mask
        cdef int i, j, k
        cdef int total = 0
        cdef int this_level = 0
        cdef int ind[3][2]
        cdef np.int32_t level = gobj.Level
        _ensure_code(gobj.LeftEdge)
        _ensure_code(gobj.dds)

        if level < self.min_level or level > self.max_level:
            return None
        else:
            child_mask = gobj.child_mask
            mask = np.zeros(gobj.ActiveDimensions, dtype=np.uint8)
            if level == self.max_level:
                this_level = 1
            for i in range(3):
                if i == self.axis:
                    ind[i][0] = \
                        <int> ((self.coord - (gobj.LeftEdge[i]).to_ndarray()) / 
                               gobj.dds[i])
                    ind[i][1] = ind[i][0] + 1
                else:
                    ind[i][0] = 0
                    ind[i][1] = gobj.ActiveDimensions[i]
            with nogil:
                for i in range(ind[0][0], ind[0][1]):
                    for j in range(ind[1][0], ind[1][1]):
                        for k in range(ind[2][0], ind[2][1]):
                            if this_level == 1 or child_mask[i, j, k]:
                                mask[i, j, k] = 1
                                total += 1
            if total == 0: return None
            return mask.astype("bool")

    @cython.boundscheck(False)
    @cython.wraparound(False)
    @cython.cdivision(True)
    cdef int select_cell(self, np.float64_t pos[3], np.float64_t dds[3]) nogil:
        if pos[self.axis] + 0.5*dds[self.axis] > self.coord \
           and pos[self.axis] - 0.5*dds[self.axis] <= self.coord:
            return 1
        return 0

    cdef int select_point(self, np.float64_t pos[3]) nogil:
        # two 0-volume constructs don't intersect
        return 0

    @cython.boundscheck(False)
    @cython.wraparound(False)
    @cython.cdivision(True)
    cdef int select_sphere(self, np.float64_t pos[3], np.float64_t radius) nogil:
        cdef np.float64_t dist = self.difference(pos[self.axis], self.coord, self.axis)
        if dist*dist < radius*radius:
            return 1
        return 0

    @cython.boundscheck(False)
    @cython.wraparound(False)
    @cython.cdivision(True)
    cdef int select_bbox(self, np.float64_t left_edge[3],
                               np.float64_t right_edge[3]) nogil:
        if left_edge[self.axis] <= self.coord < right_edge[self.axis]:
            return 1
        return 0

    def _hash_vals(self):
        return (self.axis, self.coord)

slice_selector = SliceSelector

cdef class OrthoRaySelector(SelectorObject):

    cdef np.uint8_t px_ax
    cdef np.uint8_t py_ax
    cdef np.float64_t px
    cdef np.float64_t py
    cdef int axis

    def __init__(self, dobj):
        self.axis = dobj.axis
        self.px_ax = dobj.px_ax
        self.py_ax = dobj.py_ax
        self.px = dobj.px
        self.py = dobj.py

    @cython.boundscheck(False)
    @cython.wraparound(False)
    @cython.cdivision(True)
    def fill_mask(self, gobj):
        cdef np.ndarray[np.uint8_t, ndim=3] mask
        cdef np.ndarray[np.uint8_t, ndim=3, cast=True] child_mask
        cdef int i, j, k
        cdef int total = 0
        cdef int this_level = 0
        cdef int ind[3][2]
        cdef np.int32_t level = gobj.Level
        _ensure_code(gobj.LeftEdge)
        _ensure_code(gobj.RightEdge)
        _ensure_code(gobj.dds)

        if level < self.min_level or level > self.max_level:
            return None
        else:
            child_mask = gobj.child_mask
            mask = np.zeros(gobj.ActiveDimensions, dtype=np.uint8)
            if level == self.max_level:
                this_level = 1
            ind[self.axis][0] = 0
            ind[self.axis][1] = gobj.ActiveDimensions[self.axis]
            ind[self.px_ax][0] = \
                <int> ((self.px - (gobj.LeftEdge).to_ndarray()[self.px_ax]) /
                       gobj.dds[self.px_ax])
            ind[self.px_ax][1] = ind[self.px_ax][0] + 1
            ind[self.py_ax][0] = \
                <int> ((self.py - (gobj.LeftEdge).to_ndarray()[self.py_ax]) /
                       gobj.dds[self.py_ax])
            ind[self.py_ax][1] = ind[self.py_ax][0] + 1

            with nogil:
                for i in range(ind[0][0], ind[0][1]):
                    for j in range(ind[1][0], ind[1][1]):
                        for k in range(ind[2][0], ind[2][1]):
                            if this_level == 1 or child_mask[i, j, k]:
                                mask[i, j, k] = 1
                                total += 1
            if total == 0: return None
            return mask.astype("bool")

    @cython.boundscheck(False)
    @cython.wraparound(False)
    @cython.cdivision(True)
    cdef int select_cell(self, np.float64_t pos[3], np.float64_t dds[3]) nogil:
        if self.px >= pos[self.px_ax] - 0.5*dds[self.px_ax] and \
           self.px <  pos[self.px_ax] + 0.5*dds[self.px_ax] and \
           self.py >= pos[self.py_ax] - 0.5*dds[self.py_ax] and \
           self.py <  pos[self.py_ax] + 0.5*dds[self.py_ax]:
            return 1
        return 0

    cdef int select_point(self, np.float64_t pos[3]) nogil:
        # two 0-volume constructs don't intersect
        return 0

    @cython.boundscheck(False)
    @cython.wraparound(False)
    @cython.cdivision(True)
    cdef int select_sphere(self, np.float64_t pos[3], np.float64_t radius) nogil:
        cdef np.float64_t dx = self.difference(pos[self.px_ax], self.px, self.px_ax)
        cdef np.float64_t dy = self.difference(pos[self.py_ax], self.py, self.py_ax)
        if dx*dx + dy*dy < radius*radius:
            return 1
        return 0

    @cython.boundscheck(False)
    @cython.wraparound(False)
    @cython.cdivision(True)
    cdef int select_bbox(self, np.float64_t left_edge[3],
                               np.float64_t right_edge[3]) nogil:
        if left_edge[self.px_ax] <= self.px < right_edge[self.px_ax] and \
           left_edge[self.py_ax] <= self.py < right_edge[self.py_ax] :
            return 1
        return 0

    def _hash_vals(self):
        return (self.px_ax, self.py_ax, self.px, self.py, self.axis)

ortho_ray_selector = OrthoRaySelector

cdef struct IntegrationAccumulator:
    np.float64_t *t
    np.float64_t *dt
    np.uint8_t *child_mask
    int hits

cdef void dt_sampler(
             VolumeContainer *vc,
             np.float64_t v_pos[3],
             np.float64_t v_dir[3],
             np.float64_t enter_t,
             np.float64_t exit_t,
             int index[3],
             void *data) nogil:
    cdef IntegrationAccumulator *am = <IntegrationAccumulator *> data
    cdef int di = (index[0]*vc.dims[1]+index[1])*vc.dims[2]+index[2] 
    if am.child_mask[di] == 0 or enter_t == exit_t:
        return
    am.hits += 1
    am.t[di] = enter_t
    am.dt[di] = (exit_t - enter_t)

cdef class RaySelector(SelectorObject):

    cdef np.float64_t p1[3]
    cdef np.float64_t p2[3]
    cdef np.float64_t vec[3]

    def __init__(self, dobj):
        cdef int i
        _ensure_code(dobj.start_point)
        _ensure_code(dobj.end_point)
        for i in range(3):
            self.vec[i] = dobj.vec[i]
            self.p1[i] = dobj.start_point[i]
            self.p2[i] = dobj.end_point[i]

    @cython.boundscheck(False)
    @cython.wraparound(False)
    @cython.cdivision(True)
    def fill_mask(self, gobj):
        cdef np.ndarray[np.float64_t, ndim=3] t, dt
        cdef np.ndarray[np.uint8_t, ndim=3, cast=True] child_mask
        cdef int i
        cdef int total = 0
        cdef IntegrationAccumulator ia
        cdef VolumeContainer vc
        mask = np.zeros(gobj.ActiveDimensions, dtype='uint8')
        t = np.zeros(gobj.ActiveDimensions, dtype="float64")
        dt = np.zeros(gobj.ActiveDimensions, dtype="float64") - 1
        child_mask = gobj.child_mask
        ia.t = <np.float64_t *> t.data
        ia.dt = <np.float64_t *> dt.data
        ia.child_mask = <np.uint8_t *> child_mask.data
        ia.hits = 0
        _ensure_code(gobj.LeftEdge)
        _ensure_code(gobj.RightEdge)
        _ensure_code(gobj.dds)
        for i in range(3):
            vc.left_edge[i] = gobj.LeftEdge[i]
            vc.right_edge[i] = gobj.RightEdge[i]
            vc.dds[i] = gobj.dds[i]
            vc.idds[i] = 1.0/gobj.dds[i]
            vc.dims[i] = dt.shape[i]
        walk_volume(&vc, self.p1, self.vec, dt_sampler, <void*> &ia)
        for i in range(dt.shape[0]):
            for j in range(dt.shape[1]):
                for k in range(dt.shape[2]):
                    if dt[i, j, k] >= 0:
                        mask[i, j, k] = 1
                        total += 1
        if total == 0: return None
        return mask.astype("bool")

    @cython.boundscheck(False)
    @cython.wraparound(False)
    @cython.cdivision(True)
    def get_dt(self, gobj):
        cdef np.ndarray[np.float64_t, ndim=3] t, dt
        cdef np.ndarray[np.float64_t, ndim=1] tr, dtr
        cdef np.ndarray[np.uint8_t, ndim=3, cast=True] child_mask
        cdef int i, j, k, ni
        cdef IntegrationAccumulator ia
        cdef VolumeContainer vc
        t = np.zeros(gobj.ActiveDimensions, dtype="float64")
        dt = np.zeros(gobj.ActiveDimensions, dtype="float64") - 1
        child_mask = gobj.child_mask
        ia.t = <np.float64_t *> t.data
        ia.dt = <np.float64_t *> dt.data
        ia.child_mask = <np.uint8_t *> child_mask.data
        ia.hits = 0
        _ensure_code(gobj.LeftEdge)
        _ensure_code(gobj.RightEdge)
        _ensure_code(gobj.dds)
        for i in range(3):
            vc.left_edge[i] = gobj.LeftEdge[i]
            vc.right_edge[i] = gobj.RightEdge[i]
            vc.dds[i] = gobj.dds[i]
            vc.idds[i] = 1.0/gobj.dds[i]
            vc.dims[i] = dt.shape[i]
        walk_volume(&vc, self.p1, self.vec, dt_sampler, <void*> &ia)
        tr = np.zeros(ia.hits, dtype="float64")
        dtr = np.zeros(ia.hits, dtype="float64")
        ni = 0
        for i in range(dt.shape[0]):
            for j in range(dt.shape[1]):
                for k in range(dt.shape[2]):
                    if dt[i, j, k] >= 0:
                        tr[ni] = t[i, j, k]
                        dtr[ni] = dt[i, j, k]
                        ni += 1
        if not (ni == ia.hits):
            print ni, ia.hits
        return dtr, tr

    @cython.boundscheck(False)
    @cython.wraparound(False)
    @cython.cdivision(True)
    def get_dt_mesh(self, mesh, nz, int offset):
        cdef np.ndarray[np.float64_t, ndim=3] t, dt
        cdef np.ndarray[np.float64_t, ndim=1] tr, dtr
        cdef np.ndarray[np.uint8_t, ndim=3, cast=True] child_mask
        cdef int i, j, k, ni
        cdef np.float64_t LE[3], RE[3], pos
        cdef IntegrationAccumulator ia
        cdef np.ndarray[np.float64_t, ndim=2] coords
        cdef np.ndarray[np.int64_t, ndim=2] indices
        indices = mesh.connectivity_indices
        coords = _ensure_code(mesh.connectivity_coords)
        cdef int nc = indices.shape[0]
        cdef int nv = indices.shape[1]
        if nv != 8:
            raise NotImplementedError
        cdef VolumeContainer vc
        cdef int selected
        child_mask = np.ones((1,1,1), dtype="uint8")
        t = np.zeros((1,1,1), dtype="float64")
        dt = np.zeros((1,1,1), dtype="float64") - 1
        tr = np.zeros(nz, dtype="float64")
        dtr = np.zeros(nz, dtype="float64")
        ia.t = <np.float64_t *> t.data
        ia.dt = <np.float64_t *> dt.data
        ia.child_mask = <np.uint8_t *> child_mask.data
        ia.hits = 0
        ni = 0
        for i in range(nc):
            for j in range(3):
                LE[j] = 1e60
                RE[j] = -1e60
            for j in range(nv):
                for k in range(3):
                    pos = coords[indices[i, j] - offset, k]
                    LE[k] = fmin(pos, LE[k])
                    RE[k] = fmax(pos, RE[k])
            for j in range(3):
                vc.left_edge[j] = LE[j]
                vc.right_edge[j] = RE[j]
                vc.dds[j] = RE[j] - LE[j]
                vc.idds[j] = 1.0/vc.dds[j]
                vc.dims[j] = 1
            t[0,0,0] = dt[0,0,0] = -1
            walk_volume(&vc, self.p1, self.vec, dt_sampler, <void*> &ia)
            if dt[0,0,0] >= 0:
                tr[ni] = t[0,0,0]
                dtr[ni] = dt[0,0,0]
                ni += 1
        return dtr, tr

    cdef int select_point(self, np.float64_t pos[3]) nogil:
        # two 0-volume constructs don't intersect
        return 0

    cdef int select_sphere(self, np.float64_t pos[3], np.float64_t radius) nogil:
        # not implemented
        return 0        

    @cython.boundscheck(False)
    @cython.wraparound(False)
    @cython.cdivision(True)
    cdef int select_bbox(self, np.float64_t left_edge[3],
                               np.float64_t right_edge[3]) nogil:
        cdef int i
        cdef np.uint8_t cm = 1
        cdef VolumeContainer vc
        cdef IntegrationAccumulator ia
        cdef np.float64_t dt, t
        for i in range(3):
            vc.left_edge[i] = left_edge[i]
            vc.right_edge[i] = right_edge[i]
            vc.dds[i] = right_edge[i] - left_edge[i]
            vc.idds[i] = 1.0/vc.dds[i]
            vc.dims[i] = 1
        t = dt = 0.0
        ia.t = &t
        ia.dt = &dt
        ia.child_mask = &cm
        ia.hits = 0
        walk_volume(&vc, self.p1, self.vec, dt_sampler, <void*> &ia)
        if ia.hits > 0:
            return 1
        return 0

    @cython.boundscheck(False)
    @cython.wraparound(False)
    @cython.cdivision(True)
    cdef int select_cell(self, np.float64_t pos[3],
                               np.float64_t dds[3]) nogil:
        # This is terribly inefficient for Octrees.  For grids, it will never
        # get called.
        cdef int i
        cdef np.float64_t left_edge[3], right_edge[3]
        for i in range(3):
            left_edge[i] = pos[i] - dds[i]/2.0
            right_edge[i] = pos[i] + dds[i]/2.0
        return self.select_bbox(left_edge, right_edge)

    def _hash_vals(self):
        return (self.p1[0], self.p1[1], self.p1[2],
                self.p2[0], self.p2[1], self.p2[2],
                self.vec[0], self.vec[1], self.vec[2])

ray_selector = RaySelector

cdef class DataCollectionSelector(SelectorObject):
    cdef object obj_ids
    cdef np.int64_t nids

    def __init__(self, dobj):
        self.obj_ids = dobj._obj_ids
        self.nids = self.obj_ids.shape[0]

    @cython.boundscheck(False)
    @cython.wraparound(False)
    @cython.cdivision(True)
    def select_grids(self,
                     np.ndarray[np.float64_t, ndim=2] left_edges,
                     np.ndarray[np.float64_t, ndim=2] right_edges,
                     np.ndarray[np.int32_t, ndim=2] levels):
        cdef int i, n
        cdef int ng = left_edges.shape[0]
        cdef np.ndarray[np.uint8_t, ndim=1] gridi = np.zeros(ng, dtype='uint8')
        cdef np.ndarray[np.int64_t, ndim=1] oids = self.obj_ids
        with nogil:
            for n in range(self.nids):
                gridi[oids[n]] = 1
        return gridi.astype("bool")

    @cython.boundscheck(False)
    @cython.wraparound(False)
    @cython.cdivision(True)
    def fill_mask(self, gobj):
        cdef np.ndarray[np.uint8_t, ndim=3] mask 
        mask = np.ones(gobj.ActiveDimensions, dtype='uint8')
        return mask.astype("bool")

    def _hash_vals(self):
        return (hash(self.obj_ids.tostring()), self.nids)

data_collection_selector = DataCollectionSelector

cdef class EllipsoidSelector(SelectorObject):
    cdef np.float64_t vec[3][3]
    cdef np.float64_t mag[3]
    cdef np.float64_t center[3]

    def __init__(self, dobj):
        cdef int i
        _ensure_code(dobj.center)
        _ensure_code(dobj._e0)
        _ensure_code(dobj._e1)
        _ensure_code(dobj._e2)
        _ensure_code(dobj._A)
        _ensure_code(dobj._B)
        _ensure_code(dobj._C)
        for i in range(3):
            self.center[i] = dobj.center[i]
            self.vec[0][i] = dobj._e0[i]
            self.vec[1][i] = dobj._e1[i]
            self.vec[2][i] = dobj._e2[i]
        self.mag[0] = dobj._A
        self.mag[1] = dobj._B
        self.mag[2] = dobj._C

    @cython.boundscheck(False)
    @cython.wraparound(False)
    @cython.cdivision(True)
    cdef int select_cell(self, np.float64_t pos[3], np.float64_t dds[3]) nogil:
        return self.select_point(pos)

    @cython.boundscheck(False)
    @cython.wraparound(False)
    @cython.cdivision(True)
    cdef int select_point(self, np.float64_t pos[3]) nogil:
        cdef np.float64_t dot_evec[3]
        cdef np.float64_t dist
        cdef int i, j
        dot_evec[0] = dot_evec[1] = dot_evec[2] = 0
        # Calculate the rotated dot product
        for i in range(3): # axis
            dist = self.difference(pos[i], self.center[i], i)
            for j in range(3):
                dot_evec[j] += dist * self.vec[j][i]
        dist = 0.0
        for i in range(3):
            dist += (dot_evec[i] * dot_evec[i])/(self.mag[i] * self.mag[i])
        if dist <= 1.0: return 1
        return 0

    @cython.boundscheck(False)
    @cython.wraparound(False)
    @cython.cdivision(True)
    cdef int select_sphere(self, np.float64_t pos[3], np.float64_t radius) nogil:
        # this is the sphere selection
        cdef int i
        cdef np.float64_t dist2 = 0
        for i in range(3):
            dist2 += self.difference(pos[i], self.center[i], i)**2
        if dist2 <= (self.mag[0]+radius)**2: return 1
        return 0

    @cython.boundscheck(False)
    @cython.wraparound(False)
    @cython.cdivision(True)
    cdef int select_bbox(self, np.float64_t left_edge[3],
                               np.float64_t right_edge[3]) nogil:
        # This is the sphere selection
        cdef int i
        cdef np.float64_t box_center, relcenter, closest, dist, edge
        if left_edge[0] <= self.center[0] <= right_edge[0] and \
           left_edge[1] <= self.center[1] <= right_edge[1] and \
           left_edge[2] <= self.center[2] <= right_edge[2]:
            return 1
        # http://www.gamedev.net/topic/335465-is-this-the-simplest-sphere-aabb-collision-test/
        dist = 0
        for i in range(3):
            box_center = (right_edge[i] + left_edge[i])/2.0
            relcenter = self.difference(box_center, self.center[i], i)
            edge = right_edge[i] - left_edge[i]
            closest = relcenter - fclip(relcenter, -edge/2.0, edge/2.0)
            dist += closest * closest
        if dist <= self.mag[0]**2: return 1
        return 0

    def _hash_vals(self):
        return (self.vec[0][0], self.vec[0][1], self.vec[0][2],
                self.vec[1][0], self.vec[1][1], self.vec[1][2],
                self.vec[2][0], self.vec[2][1], self.vec[2][2],
                self.mag[0], self.mag[1], self.mag[2],
                self.center[0], self.center[1], self.center[2])

ellipsoid_selector = EllipsoidSelector

cdef class GridSelector(SelectorObject):
    cdef object ind

    def __init__(self, dobj):
        self.ind = dobj.id - dobj._id_offset

    @cython.boundscheck(False)
    @cython.wraparound(False)
    @cython.cdivision(True)
    def select_grids(self,
                     np.ndarray[np.float64_t, ndim=2] left_edges,
                     np.ndarray[np.float64_t, ndim=2] right_edges,
                     np.ndarray[np.int32_t, ndim=2] levels):
        cdef int ng = left_edges.shape[0]
        cdef np.ndarray[np.uint8_t, ndim=1] gridi = np.zeros(ng, dtype='uint8')
        gridi[self.ind] = 1
        return gridi.astype("bool")

    @cython.boundscheck(False)
    @cython.wraparound(False)
    @cython.cdivision(True)
    def fill_mask(self, gobj):
        return np.ones(gobj.ActiveDimensions, dtype='bool')

    @cython.boundscheck(False)
    @cython.wraparound(False)
    @cython.cdivision(True)
    cdef int select_cell(self, np.float64_t pos[3], np.float64_t dds[3]) nogil:
        return 1

    cdef int select_point(self, np.float64_t pos[3]) nogil:
        # we apparently don't check if the point actually lies in the grid..
        return 1

    def _hash_vals(self):
        return (self.ind,)

grid_selector = GridSelector

cdef class OctreeSubsetSelector(SelectorObject):

    def __init__(self, dobj):
        self.base_selector = dobj.base_selector
        self.min_level = self.base_selector.min_level
        self.max_level = self.base_selector.max_level
        self.domain_id = dobj.domain_id
        self.overlap_cells = 1

    @cython.boundscheck(False)
    @cython.wraparound(False)
    @cython.cdivision(True)
    def select_grids(self,
                     np.ndarray[np.float64_t, ndim=2] left_edges,
                     np.ndarray[np.float64_t, ndim=2] right_edges,
                     np.ndarray[np.int32_t, ndim=2] levels):
        raise RuntimeError

    @cython.boundscheck(False)
    @cython.wraparound(False)
    @cython.cdivision(True)
    cdef int select_sphere(self, np.float64_t pos[3], np.float64_t radius) nogil:
        return 1

    @cython.boundscheck(False)
    @cython.wraparound(False)
    @cython.cdivision(True)
    cdef int select_cell(self, np.float64_t pos[3], np.float64_t dds[3]) nogil:
        return 1

    @cython.boundscheck(False)
    @cython.wraparound(False)
    @cython.cdivision(True)
    cdef int select_point(self, np.float64_t pos[3]) nogil:
        return 1

    @cython.boundscheck(False)
    @cython.wraparound(False)
    @cython.cdivision(True)
    cdef int select_bbox(self, np.float64_t left_edge[3],
                               np.float64_t right_edge[3]) nogil:
        return self.base_selector.select_bbox(left_edge, right_edge)
    
    @cython.boundscheck(False)
    @cython.wraparound(False)
    @cython.cdivision(True)
    cdef int select_grid(self, np.float64_t left_edge[3],
                         np.float64_t right_edge[3], np.int32_t level,
                         Oct *o = NULL) nogil:
        # Because visitors now use select_grid, we should be explicitly
        # checking this.
        cdef int res
        res = self.base_selector.select_grid(left_edge, right_edge, level, o)
        if self.domain_id == -1:
            return res
        elif res == 1 and o != NULL and o.domain != self.domain_id:
            return -1
        return res
    
    def _hash_vals(self):
        return (hash(self.base_selector), self.domain_id)

octree_subset_selector = OctreeSubsetSelector

cdef class IndexedOctreeSubsetSelector(SelectorObject):
    # This is a numpy array, which will be a bool of ndim 1
    cdef np.uint64_t min_ind
    cdef np.uint64_t max_ind
    cdef SelectorObject base_selector

    def __init__(self, dobj):
        self.min_ind = dobj.min_ind
        self.max_ind = dobj.max_ind
        self.base_selector = dobj.base_selector
        self.min_level = self.base_selector.min_level
        self.max_level = self.base_selector.max_level

    @cython.boundscheck(False)
    @cython.wraparound(False)
    @cython.cdivision(True)
    def select_grids(self,
                     np.ndarray[np.float64_t, ndim=2] left_edges,
                     np.ndarray[np.float64_t, ndim=2] right_edges,
                     np.ndarray[np.int32_t, ndim=2] levels):
        raise RuntimeError

    @cython.boundscheck(False)
    @cython.wraparound(False)
    @cython.cdivision(True)
    cdef int select_sphere(self, np.float64_t pos[3], np.float64_t radius) nogil:
        return 1

    @cython.boundscheck(False)
    @cython.wraparound(False)
    @cython.cdivision(True)
    cdef int select_cell(self, np.float64_t pos[3], np.float64_t dds[3]) nogil:
        return 1

    @cython.boundscheck(False)
    @cython.wraparound(False)
    @cython.cdivision(True)
    cdef int select_point(self, np.float64_t pos[3]) nogil:
        return 1

    @cython.boundscheck(False)
    @cython.wraparound(False)
    @cython.cdivision(True)
    cdef int select_bbox(self, np.float64_t left_edge[3],
                               np.float64_t right_edge[3]) nogil:
        return self.base_selector.select_bbox(left_edge, right_edge)
    
    cdef int select_grid(self, np.float64_t left_edge[3],
                         np.float64_t right_edge[3], np.int32_t level,
                         Oct *o = NULL) nogil:
        # Because visitors now use select_grid, we should be explicitly
        # checking this.
        return self.base_selector.select_grid(left_edge, right_edge, level, o)
    
    def _hash_vals(self):
        return (hash(self.base_selector), self.min_ind, self.max_ind)

indexed_octree_subset_selector = IndexedOctreeSubsetSelector

cdef class AlwaysSelector(SelectorObject):

    def __init__(self, dobj):
        self.overlap_cells = 1

    @cython.boundscheck(False)
    @cython.wraparound(False)
    @cython.cdivision(True)
    def select_grids(self,
                     np.ndarray[np.float64_t, ndim=2] left_edges,
                     np.ndarray[np.float64_t, ndim=2] right_edges,
                     np.ndarray[np.int32_t, ndim=2] levels):
        cdef int ng = left_edges.shape[0]
        cdef np.ndarray[np.uint8_t, ndim=1] gridi = np.ones(ng, dtype='uint8')
        return gridi.astype("bool")

    @cython.boundscheck(False)
    @cython.wraparound(False)
    @cython.cdivision(True)
    cdef int select_cell(self, np.float64_t pos[3], np.float64_t dds[3]) nogil:
        return 1

    cdef int select_grid(self, np.float64_t left_edge[3],
                         np.float64_t right_edge[3], np.int32_t level,
                         Oct *o = NULL) nogil:
        return 1

    cdef int select_point(self, np.float64_t pos[3]) nogil:
        return 1

    cdef int select_sphere(self, np.float64_t pos[3], np.float64_t radius) nogil:
        return 1

    cdef int select_bbox(self, np.float64_t left_edge[3],
                               np.float64_t right_edge[3]) nogil:
        return 1

    def _hash_vals(self):
        return ("always", 1,)

always_selector = AlwaysSelector

cdef class HaloParticlesSelector(SelectorObject):
    cdef public object base_source
    cdef SelectorObject base_selector
    cdef object pind
    cdef public np.int64_t halo_id
    def __init__(self, dobj):
        self.base_source = dobj.base_source
        self.base_selector = self.base_source.selector
        self.pind = dobj.particle_indices

    def _hash_vals(self):
        return ("halo_particles", self.halo_id)

halo_particles_selector = HaloParticlesSelector<|MERGE_RESOLUTION|>--- conflicted
+++ resolved
@@ -540,11 +540,8 @@
     cdef bint check_box[3]
 
     def __init__(self, dobj):
-<<<<<<< HEAD
-=======
         for i in range(3):
             self.center[i] = _ensure_code(dobj.center[i])
->>>>>>> 4de82e21
         self.radius = _ensure_code(dobj.radius)
         self.radius2 = self.radius * self.radius
         center = _ensure_code(dobj.center)
