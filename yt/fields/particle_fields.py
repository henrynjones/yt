"""
These are common particle fields.




"""

#-----------------------------------------------------------------------------
# Copyright (c) 2013, yt Development Team.
#
# Distributed under the terms of the Modified BSD License.
#
# The full license is in the file COPYING.txt, distributed with this software.
#-----------------------------------------------------------------------------

import numpy as np

from yt.fields.derived_field import \
    ValidateParameter, \
    ValidateSpatial

from yt.units.yt_array import \
    uconcatenate, \
    ucross

from yt.utilities.math_utils import \
    get_sph_r_component, \
    get_sph_theta_component, \
    get_sph_phi_component, \
    get_cyl_r_component, \
    get_cyl_z_component, \
    get_cyl_theta_component, \
    get_cyl_r, get_cyl_theta, \
    get_cyl_z, \
    get_sph_theta, get_sph_phi, \
    modify_reference_frame

from .vector_operations import \
    create_magnitude_field

from .field_functions import \
    get_radius

sph_whitelist_fields = (
    'particle_velocity_x',
    'particle_velocity_y',
    'particle_velocity_z',
    'density',
    'temperature',
    'metallicity',
    'thermal_energy',
    'H_fraction',
    'He_fraction',
    'C_fraction',
    'N_fraction',
    'O_fraction',
    'Ne_fraction',
    'Mg_fraction',
    'Si_fraction',
    'Fe_fraction',
    'C_density',
    'O_density',
    'Si_density',
    'Fe_density'
)


def _field_concat(fname):
    def _AllFields(field, data):
        v = []
        for ptype in data.ds.particle_types:
            data.ds._last_freq = (ptype, None)
            if ptype == "all" or \
                ptype in data.ds.known_filters:
                  continue
            v.append(data[ptype, fname].copy())
        rv = uconcatenate(v, axis=0)
        return rv
    return _AllFields

def _field_concat_slice(fname, axi):
    def _AllFields(field, data):
        v = []
        for ptype in data.ds.particle_types:
            data.ds._last_freq = (ptype, None)
            if ptype == "all" or \
                ptype in data.ds.known_filters:
                  continue
            v.append(data[ptype, fname][:,axi])
        rv = uconcatenate(v, axis=0)
        return rv
    return _AllFields

def particle_deposition_functions(ptype, coord_name, mass_name, registry):
    unit_system = registry.ds.unit_system
    orig = set(registry.keys())
    ptype_dn = ptype.replace("_"," ").title()
    def particle_count(field, data):
        pos = data[ptype, coord_name]
        d = data.deposit(pos, method = "count")
        d = data.ds.arr(d, input_units = "cm**-3")
        return data.apply_units(d, field.units)

    registry.add_field(("deposit", "%s_count" % ptype),
             sampling_type="cell",
             function = particle_count,
             validators = [ValidateSpatial()],
             units = '',
             display_name = r"\mathrm{%s Count}" % ptype_dn)

    def particle_mass(field, data):
        pos = data[ptype, coord_name]
        pmass = data[ptype, mass_name]
        pmass.convert_to_units(field.units)
        d = data.deposit(pos, [pmass], method = "sum")
        return data.apply_units(d, field.units)

    registry.add_field(("deposit", "%s_mass" % ptype),
             sampling_type="cell",
             function = particle_mass,
             validators = [ValidateSpatial()],
             display_name = r"\mathrm{%s Mass}" % ptype_dn,
             units = unit_system["mass"])

    def particle_density(field, data):
        pos = data[ptype, coord_name].convert_to_units("code_length")
        mass = data[ptype, mass_name].convert_to_units("code_mass")
        d = data.deposit(pos, [mass], method = "sum")
        d = data.ds.arr(d, "code_mass")
        d /= data["index", "cell_volume"]
        return d

    registry.add_field(("deposit", "%s_density" % ptype),
             sampling_type="cell",
             function = particle_density,
             validators = [ValidateSpatial()],
             display_name = r"\mathrm{%s Density}" % ptype_dn,
             units = unit_system["density"])

    def particle_cic(field, data):
        pos = data[ptype, coord_name]
        d = data.deposit(pos, [data[ptype, mass_name]], method = "cic")
        d = data.apply_units(d, data[ptype, mass_name].units)
        d /= data["index", "cell_volume"]
        return d

    registry.add_field(("deposit", "%s_cic" % ptype),
             sampling_type="cell",
             function = particle_cic,
             validators = [ValidateSpatial()],
             display_name = r"\mathrm{%s CIC Density}" % ptype_dn,
             units = unit_system["density"])

    def _get_density_weighted_deposit_field(fname, units, method):
        def _deposit_field(field, data):
            """
            Create a grid field for particle quantities weighted by particle
            mass, using cloud-in-cell deposit.
            """
            pos = data[ptype, "particle_position"]
            # Get back into density
            pden = data[ptype, 'particle_mass']
            top = data.deposit(pos, [data[(ptype, fname)]*pden], method=method)
            bottom = data.deposit(pos, [pden], method=method)
            top[bottom == 0] = 0.0
            bnz = bottom.nonzero()
            top[bnz] /= bottom[bnz]
            d = data.ds.arr(top, input_units=units)
            return d
        return _deposit_field

    for ax in 'xyz':
        for method, name in zip(("cic", "sum"), ("cic", "nn")):
            function = _get_density_weighted_deposit_field(
                "particle_velocity_%s" % ax, "cm/s", method)
            registry.add_field(
                ("deposit", ("%s_"+name+"_velocity_%s") % (ptype, ax)), sampling_type="cell",
                function=function, units=unit_system["velocity"], take_log=False,
                validators=[ValidateSpatial(0)])

    for method, name in zip(("cic", "sum"), ("cic", "nn")):
        function = _get_density_weighted_deposit_field(
            "age", "s", method)
        registry.add_field(
<<<<<<< HEAD
            ("deposit", ("%s_"+name+"_age") % (ptype)),
=======
            ("deposit", ("%s_"+name+"_age") % (ptype)), sampling_type="cell",
>>>>>>> 7ef69331
            function=function, units=unit_system["time"], take_log=False,
            validators=[ValidateSpatial(0)])

    # Now some translation functions.

    def particle_ones(field, data):
        v = np.ones(data[ptype, coord_name].shape[0], dtype="float64")
        return data.apply_units(v, field.units)

    registry.add_field((ptype, "particle_ones"),
                       sampling_type="particle",
                       function = particle_ones,
                       units = "",
                       display_name = r"Particle Count")

    def particle_mesh_ids(field, data):
        pos = data[ptype, coord_name]
        ids = np.zeros(pos.shape[0], dtype="float64") - 1
        # This is float64 in name only.  It will be properly cast inside the
        # deposit operation.
        #_ids = ids.view("float64")
        data.deposit(pos, [ids], method = "mesh_id")
        return data.apply_units(ids, "")
    registry.add_field((ptype, "mesh_id"),
            sampling_type="particle",
            function = particle_mesh_ids,
            validators = [ValidateSpatial()],
            units = '')

    return list(set(registry.keys()).difference(orig))

def particle_scalar_functions(ptype, coord_name, vel_name, registry):

    # Now we have to set up the various velocity and coordinate things.  In the
    # future, we'll actually invert this and use the 3-component items
    # elsewhere, and stop using these.

    # Note that we pass in _ptype here so that it's defined inside the closure.

    def _get_coord_funcs(axi, _ptype):
        def _particle_velocity(field, data):
            return data[_ptype, vel_name][:,axi]
        def _particle_position(field, data):
            return data[_ptype, coord_name][:, axi]
        return _particle_velocity, _particle_position
    for axi, ax in enumerate("xyz"):
        v, p = _get_coord_funcs(axi, ptype)
        registry.add_field((ptype, "particle_velocity_%s" % ax),
            sampling_type="particle", function = v, units = "code_velocity")
        registry.add_field((ptype, "particle_position_%s" % ax),
            sampling_type="particle", function = p, units = "code_length")

def particle_vector_functions(ptype, coord_names, vel_names, registry):

    unit_system = registry.ds.unit_system

    # This will column_stack a set of scalars to create vector fields.

    def _get_vec_func(_ptype, names):
        def particle_vectors(field, data):
            v = [data[_ptype, name].in_units(field.units)
                  for name in names]
            c = np.column_stack(v)
            return data.apply_units(c, field.units)
        return particle_vectors
    registry.add_field((ptype, "particle_position"),
                       sampling_type="particle",
                       function=_get_vec_func(ptype, coord_names),
                       units = "code_length")
    registry.add_field((ptype, "particle_velocity"),
                       sampling_type="particle",
                       function=_get_vec_func(ptype, vel_names),
                       units = unit_system["velocity"])

def get_angular_momentum_components(ptype, data, spos, svel):
    if data.has_field_parameter("normal"):
        normal = data.get_field_parameter("normal")
    else:
        normal = data.ds.arr([0.0,0.0,1.0],"code_length") # default to simulation axis
    bv = data.get_field_parameter("bulk_velocity")
    pos = data.ds.arr([data[ptype, spos % ax] for ax in "xyz"]).T
    vel = data.ds.arr([data[ptype, svel % ax] - bv[iax] for iax, ax in enumerate("xyz")]).T
    return pos, vel, normal, bv

def standard_particle_fields(registry, ptype,
                             spos = "particle_position_%s",
                             svel = "particle_velocity_%s"):
    unit_system = registry.ds.unit_system
    # This function will set things up based on the scalar fields and standard
    # yt field names.
    # data.get_field_parameter("bulk_velocity") defaults to YTArray([0,0,0] cm/s)

    def _particle_velocity_magnitude(field, data):
        """ M{|v|} """
        bulk_velocity = data.get_field_parameter("bulk_velocity")
        return np.sqrt((data[ptype, svel % 'x'] - bulk_velocity[0])**2
                     + (data[ptype, svel % 'y'] - bulk_velocity[1])**2
                     + (data[ptype, svel % 'z'] - bulk_velocity[2])**2 )

    registry.add_field((ptype, "particle_velocity_magnitude"),
                  sampling_type="particle",
                  function=_particle_velocity_magnitude,
                  take_log=False,
                  units=unit_system["velocity"])

    def _particle_specific_angular_momentum(field, data):
        """
        Calculate the angular of a particle velocity.  Returns a vector for each
        particle.
        """
        center = data.get_field_parameter('center')
        pos, vel, normal, bv = get_angular_momentum_components(ptype, data, spos, svel)
        L, r_vec, v_vec = modify_reference_frame(center, normal, P=pos, V=vel)
        # adding in the unit registry allows us to have a reference to the dataset
        # and thus we will always get the correct units after applying the cross product.
        return -ucross(r_vec, v_vec, registry=data.ds.unit_registry)


    registry.add_field((ptype, "particle_specific_angular_momentum"),
              sampling_type="particle",
              function=_particle_specific_angular_momentum,
              units=unit_system["specific_angular_momentum"],
              validators=[ValidateParameter("center")])

    def _get_spec_ang_mom_comp(axi, ax, _ptype):
        def _particle_specific_angular_momentum_component(field, data):
            return data[_ptype, "particle_specific_angular_momentum"][:, axi]
        def _particle_angular_momentum_component(field, data):
            return data[_ptype, "particle_mass"] * \
                data[ptype, "particle_specific_angular_momentum_%s" % ax]
        return _particle_specific_angular_momentum_component, \
            _particle_angular_momentum_component
    for axi, ax in enumerate("xyz"):
        f, v = _get_spec_ang_mom_comp(axi, ax, ptype)
        registry.add_field(
            (ptype, "particle_specific_angular_momentum_%s" % ax),
            sampling_type="particle", function=f, units=unit_system["specific_angular_momentum"],
            validators=[ValidateParameter("center")]
        )
        registry.add_field((ptype, "particle_angular_momentum_%s" % ax),
            sampling_type="particle", function=v, units=unit_system["angular_momentum"],
            validators=[ValidateParameter('center')])

    def _particle_angular_momentum(field, data):
        am = data[ptype, "particle_mass"] * data[ptype, "particle_specific_angular_momentum"].T
        return am.T

    registry.add_field((ptype, "particle_angular_momentum"),
              sampling_type="particle",
              function=_particle_angular_momentum,
              units=unit_system["angular_momentum"],
              validators=[ValidateParameter("center")])

    create_magnitude_field(registry, "particle_angular_momentum",
                           unit_system["angular_momentum"],
                           ftype=ptype, particle_type=True)

    def _particle_radius(field, data):
        """The spherical radius component of the particle positions

        Relative to the coordinate system defined by the *normal* vector,
        and *center* field parameters.
        """
        return get_radius(data, "particle_position_", field.name[0])

    registry.add_field(
        (ptype, "particle_radius"),
        sampling_type="particle",
        function=_particle_radius,
        units=unit_system["length"],
        validators=[ValidateParameter("center")])

    def _particle_position_relative(field, data):
        """The cartesian particle positions in a rotated reference frame

        Relative to the coordinate system defined by the *normal* vector and
        *center* field parameters.

        Note that the orientation of the x and y axes are arbitrary.
        """
        normal = data.get_field_parameter('normal')
        center = data.get_field_parameter('center')
        pos = data.ds.arr([data[ptype, spos % ax] for ax in "xyz"]).T
        L, pos = modify_reference_frame(center, normal, P=pos)
        return pos

    registry.add_field(
        (ptype, "particle_position_relative"),
        sampling_type="particle",
        function=_particle_position_relative,
        units=unit_system["length"],
        validators=[ValidateParameter("normal"), ValidateParameter("center")])

    def _particle_velocity_relative(field, data):
        """The vector particle velocities in an arbitrary coordinate system

        Relative to the coordinate system defined by the *normal* vector,
        *bulk_velocity* vector and *center* field parameters.

        Note that the orientation of the x and y axes are arbitrary.
        """
        normal = data.get_field_parameter('normal')
        center = data.get_field_parameter('center')
        bv = data.get_field_parameter("bulk_velocity")
        vel = data.ds.arr([data[ptype, svel % ax] - bv[iax] for iax, ax in enumerate("xyz")]).T
        L, vel = modify_reference_frame(center, normal, V=vel)
        return vel

    registry.add_field((ptype, "particle_velocity_relative"),
              sampling_type="particle",
              function=_particle_velocity_relative,
              units=unit_system["velocity"],
              validators=[ValidateParameter("normal"),
                          ValidateParameter("center")])


    def _get_coord_funcs_relative(axi, _ptype):
        def _particle_pos_rel(field, data):
            return data[_ptype, "particle_position_relative"][:, axi]
        def _particle_vel_rel(field, data):
            return data[_ptype, "particle_velocity_relative"][:, axi]
        return _particle_vel_rel, _particle_pos_rel
    for axi, ax in enumerate("xyz"):
        v, p = _get_coord_funcs_relative(axi, ptype)
        registry.add_field((ptype, "particle_velocity_relative_%s" % ax),
            sampling_type="particle", function = v, units = "code_velocity")
        registry.add_field((ptype, "particle_position_relative_%s" % ax),
            sampling_type="particle", function = p, units = "code_length")


    # this is just particle radius but we add it with an alias for the sake of
    # consistent naming
    registry.add_field((ptype, "particle_position_spherical_radius"),
              sampling_type="particle",
              function=_particle_radius,
              units=unit_system["length"],
              validators=[ValidateParameter("normal"),
                          ValidateParameter("center")])

    def _particle_spherical_position_radius(field, data):
        """This field is deprecated and will be removed in a future release"""
        return data[ptype, 'particle_position_spherical_radius']

    registry.add_field((ptype, "particle_spherical_position_radius"),
              sampling_type="particle",
              function=_particle_spherical_position_radius,
              units=unit_system["length"],
              validators=[ValidateParameter("normal"),
                          ValidateParameter("center")])

    def _particle_position_spherical_theta(field, data):
        """The spherical theta coordinate of the particle positions.

        Relative to the coordinate system defined by the *normal* vector
        and *center* field parameters.
        """
        normal = data.get_field_parameter("normal")
        center = data.get_field_parameter("center")
        pos = data.ds.arr([data[ptype, spos % ax] for ax in "xyz"])
        pos = pos - np.reshape(center, (3, 1))
        return data.ds.arr(get_sph_theta(pos, normal), "")

    registry.add_field(
        (ptype, "particle_position_spherical_theta"),
        sampling_type="particle",
        function=_particle_position_spherical_theta,
        units="",
        validators=[ValidateParameter("center"), ValidateParameter("normal")])

    def _particle_spherical_position_theta(field, data):
        """This field is deprecated and will be removed in a future release"""
        return data[ptype, 'particle_position_spherical_theta']

    registry.add_field((ptype, "particle_spherical_position_theta"),
              sampling_type="particle",
              function=_particle_spherical_position_theta,
              units="",
              validators=[ValidateParameter("normal"),
                          ValidateParameter("center")])

    def _particle_position_spherical_phi(field, data):
        """The spherical phi component of the particle positions

        Relative to the coordinate system defined by the *normal* vector
        and *center* field parameters.
        """
        normal = data.get_field_parameter("normal")
        center = data.get_field_parameter("center")
        pos = data.ds.arr([data[ptype, spos % ax] for ax in "xyz"])
        pos = pos - np.reshape(center, (3, 1))
        return data.ds.arr(get_sph_phi(pos, normal), "")

    registry.add_field(
        (ptype, "particle_position_spherical_phi"),
        sampling_type="particle",
        function=_particle_position_spherical_phi,
        units="",
        validators=[ValidateParameter("normal"), ValidateParameter("center")])

    def _particle_spherical_position_phi(field, data):
        """This field is deprecated and will be removed in a future release"""
        return data[ptype, 'particle_position_spherical_phi']

    registry.add_field((ptype, "particle_spherical_position_phi"),
             sampling_type="particle",
             function=_particle_spherical_position_phi,
             units="",
             validators=[ValidateParameter("center"),
                         ValidateParameter("normal")])

    def _particle_velocity_spherical_radius(field, data):
        """The spherical radius component of the particle velocities in an
         arbitrary coordinate system

        Relative to the coordinate system defined by the *normal* vector,
        *bulk_velocity* vector and *center* field parameters.
        """
        normal = data.get_field_parameter('normal')
        center = data.get_field_parameter('center')
        bv = data.get_field_parameter("bulk_velocity")
        pos = data.ds.arr([data[ptype, spos % ax] for ax in "xyz"])
        vel = data.ds.arr([data[ptype, svel % ax] for ax in "xyz"])
        pos = pos - np.reshape(center, (3, 1))
        vel = vel - np.reshape(bv, (3, 1))
        theta = get_sph_theta(pos, normal)
        phi = get_sph_phi(pos, normal)
        sphr = get_sph_r_component(vel, theta, phi, normal)
        return sphr

    registry.add_field((ptype, "particle_velocity_spherical_radius"),
              sampling_type="particle",
              function=_particle_velocity_spherical_radius,
              units=unit_system["velocity"],
              validators=[ValidateParameter("normal"),
                          ValidateParameter("center")])

    def _particle_spherical_velocity_radius(field, data):
        """This field is deprecated and will be removed in a future release"""
        return data[ptype, 'particle_velocity_spherical_radius']

    registry.add_field((ptype, "particle_spherical_velocity_radius"),
              sampling_type="particle",
              function=_particle_spherical_velocity_radius,
              units=unit_system["velocity"],
              validators=[ValidateParameter("normal"),
                          ValidateParameter("center")])

    # particel_velocity_spherical_radius is simply aliased to
    # "particle_radial_velocity" for convenience
    registry.add_field((ptype, "particle_radial_velocity"),
              sampling_type="particle",
              function=_particle_spherical_velocity_radius,
              units=unit_system["velocity"],
              validators=[ValidateParameter("normal"),
                          ValidateParameter("center")])

    def _particle_velocity_spherical_theta(field, data):
        """The spherical theta component of the particle velocities in an
         arbitrary coordinate system

        Relative to the coordinate system defined by the *normal* vector,
        *bulk_velocity* vector and *center* field parameters.
        """
        normal = data.get_field_parameter('normal')
        center = data.get_field_parameter('center')
        bv = data.get_field_parameter("bulk_velocity")
        pos = data.ds.arr([data[ptype, spos % ax] for ax in "xyz"])
        vel = data.ds.arr([data[ptype, svel % ax] for ax in "xyz"])
        pos = pos - np.reshape(center, (3, 1))
        vel = vel - np.reshape(bv, (3, 1))
        theta = get_sph_theta(pos, normal)
        phi = get_sph_phi(pos, normal)
        spht = get_sph_theta_component(vel, theta, phi, normal)
        return spht

    registry.add_field(
        (ptype, "particle_velocity_spherical_theta"),
        sampling_type="particle",
        function=_particle_velocity_spherical_theta,
        units=unit_system["velocity"],
        validators=[ValidateParameter("normal"), ValidateParameter("center")])

    def _particle_spherical_velocity_theta(field, data):
        """This field is deprecated and will be removed in a future release"""
        return data[ptype, 'particle_velocity_spherical_theta']

    registry.add_field((ptype, "particle_spherical_velocity_theta"),
              sampling_type="particle",
              function=_particle_spherical_velocity_theta,
              units=unit_system["velocity"],
              validators=[ValidateParameter("normal"),
                          ValidateParameter("center")])

    def _particle_velocity_spherical_phi(field, data):
        """The spherical phi component of the particle velocities

        Relative to the coordinate system defined by the *normal* vector,
        *bulk_velocity* vector and *center* field parameters.
        """
        normal = data.get_field_parameter('normal')
        center = data.get_field_parameter('center')
        bv = data.get_field_parameter("bulk_velocity")
        pos = data.ds.arr([data[ptype, spos % ax] for ax in "xyz"])
        vel = data.ds.arr([data[ptype, svel % ax] for ax in "xyz"])
        phi = get_sph_phi(pos, normal)
        pos = pos - np.reshape(center, (3, 1))
        vel = vel - np.reshape(bv, (3, 1))
        sphp = get_sph_phi_component(vel, phi, normal)
        return sphp

    registry.add_field(
        (ptype, "particle_velocity_spherical_phi"),
        sampling_type="particle",
        function=_particle_velocity_spherical_phi,
        units=unit_system["velocity"],
        validators=[ValidateParameter("normal"), ValidateParameter("center")])

    def _particle_spherical_velocity_phi(field, data):
        """This field is deprecated and will be removed in a future release"""
        return data[ptype, 'particle_spherical_velocity_theta']

    registry.add_field((ptype, "particle_spherical_velocity_phi"),
              sampling_type="particle",
              function=_particle_spherical_velocity_phi,
              units=unit_system["velocity"],
              validators=[ValidateParameter("normal"),
                          ValidateParameter("center")])

    def _particle_position_cylindrical_radius(field, data):
        """The cylindrical radius component of the particle positions

        Relative to the coordinate system defined by the *normal* vector
        and *center* field parameters.
        """
        normal = data.get_field_parameter("normal")
        center = data.get_field_parameter('center')
        pos = data.ds.arr([data[ptype, spos % ax] for ax in "xyz"])
        pos = pos - np.reshape(center, (3, 1))
        return data.ds.arr(get_cyl_r(pos, normal),
                           'code_length')

    registry.add_field(
        (ptype, "particle_position_cylindrical_radius"),
        sampling_type="particle",
        function=_particle_position_cylindrical_radius,
        units=unit_system["length"],
        validators=[ValidateParameter("normal"), ValidateParameter("center")])

    def _particle_position_cylindrical_theta(field,data):
        """The cylindrical theta component of the particle positions

        Relative to the coordinate system defined by the *normal* vector
        and *center* field parameters.
        """
        normal = data.get_field_parameter("normal")
        center = data.get_field_parameter('center')
        pos = data.ds.arr([data[ptype, spos % ax] for ax in "xyz"])
        pos = pos - np.reshape(center, (3, 1))
        return data.ds.arr(get_cyl_theta(pos, normal), "")

    registry.add_field(
        (ptype, "particle_position_cylindrical_theta"),
        sampling_type="particle",
        function=_particle_position_cylindrical_theta,
        units="",
        validators=[ValidateParameter("center"), ValidateParameter("normal")])

    def _particle_position_cylindrical_z(field,data):
        """The cylindrical z component of the particle positions

        Relative to the coordinate system defined by the *normal* vector
        and *center* field parameters.
        """
        normal = data.get_field_parameter("normal")
        center = data.get_field_parameter('center')
        pos = data.ds.arr([data[ptype, spos % ax] for ax in "xyz"])
        pos = pos - np.reshape(center, (3, 1))
        return data.ds.arr(get_cyl_z(pos, normal),
                           'code_length')

    registry.add_field(
        (ptype, "particle_position_cylindrical_z"),
        sampling_type="particle",
        function=_particle_position_cylindrical_z,
        units=unit_system["length"],
        validators=[ValidateParameter("normal"), ValidateParameter("center")])

    def _particle_velocity_cylindrical_radius(field, data):
        """The cylindrical radius component of the particle velocities

        Relative to the coordinate system defined by the *normal* vector,
        *bulk_velocity* vector and *center* field parameters.
        """
        normal = data.get_field_parameter('normal')
        center = data.get_field_parameter('center')
        bv = data.get_field_parameter("bulk_velocity")
        pos = data.ds.arr([data[ptype, spos % ax] for ax in "xyz"])
        vel = data.ds.arr([data[ptype, svel % ax] for ax in "xyz"])
        pos = pos - np.reshape(center, (3, 1))
        vel = vel - np.reshape(bv, (3, 1))
        theta = get_cyl_theta(pos, normal)
        cylr = get_cyl_r_component(vel, theta, normal)
        return cylr

    registry.add_field(
        (ptype, "particle_velocity_cylindrical_radius"),
        sampling_type="particle",
        function=_particle_velocity_cylindrical_radius,
        units=unit_system["velocity"],
        validators=[ValidateParameter("normal"), ValidateParameter("center")])

    def _particle_velocity_cylindrical_theta(field, data):
        """The cylindrical theta component of the particle velocities

        Relative to the coordinate system defined by the *normal* vector,
        *bulk_velocity* vector and *center* field parameters.
        """
        normal = data.get_field_parameter('normal')
        center = data.get_field_parameter('center')
        bv = data.get_field_parameter("bulk_velocity")
        pos = data.ds.arr([data[ptype, spos % ax] for ax in "xyz"])
        vel = data.ds.arr([data[ptype, svel % ax] for ax in "xyz"])
        pos = pos - np.reshape(center, (3, 1))
        vel = vel - np.reshape(bv, (3, 1))
        theta = get_cyl_theta(pos, normal)
        cylt = get_cyl_theta_component(vel, theta, normal)
        return cylt

    registry.add_field(
        (ptype, "particle_velocity_cylindrical_theta"),
        sampling_type="particle",
        function=_particle_velocity_cylindrical_theta,
        units=unit_system["velocity"],
        validators=[ValidateParameter("normal"), ValidateParameter("center")])

    def _particle_cylindrical_velocity_theta(field, data):
        """This field is deprecated and will be removed in a future release"""
        return data[ptype, 'particle_velocity_cylindrical_theta']

    registry.add_field((ptype, "particle_cylindrical_velocity_theta"),
              sampling_type="particle",
              function=_particle_cylindrical_velocity_theta,
              units="cm/s",
              validators=[ValidateParameter("normal"),
                          ValidateParameter("center")])

    def _particle_velocity_cylindrical_z(field, data):
        """The cylindrical z component of the particle velocities

        Relative to the coordinate system defined by the *normal* vector,
        *bulk_velocity* vector and *center* field parameters.
        """
        normal = data.get_field_parameter('normal')
        center = data.get_field_parameter('center')
        bv = data.get_field_parameter("bulk_velocity")
        pos = data.ds.arr([data[ptype, spos % ax] for ax in "xyz"])
        vel = data.ds.arr([data[ptype, svel % ax] for ax in "xyz"])
        pos = pos - np.reshape(center, (3, 1))
        vel = vel - np.reshape(bv, (3, 1))
        cylz = get_cyl_z_component(vel, normal)
        return cylz

    registry.add_field(
        (ptype, "particle_velocity_cylindrical_z"),
        sampling_type="particle",
        function=_particle_velocity_cylindrical_z,
        units=unit_system["velocity"],
        validators=[ValidateParameter("normal"), ValidateParameter("center")])

    def _particle_cylindrical_velocity_z(field, data):
        """This field is deprecated and will be removed in a future release"""
        return data[ptype, "particle_velocity_cylindrical_z"]

    registry.add_field((ptype, "particle_cylindrical_velocity_z"),
              sampling_type="particle",
              function=_particle_cylindrical_velocity_z,
              units=unit_system["velocity"],
              validators=[ValidateParameter("normal"),
                          ValidateParameter("center")])


def add_particle_average(registry, ptype, field_name,
                         weight = "particle_mass",
                         density = True):
    field_units = registry[ptype, field_name].units
    def _pfunc_avg(field, data):
        pos = data[ptype, "particle_position"]
        f = data[ptype, field_name]
        wf = data[ptype, weight]
        f *= wf
        v = data.deposit(pos, [f], method = "sum")
        w = data.deposit(pos, [wf], method = "sum")
        v /= w
        if density: v /= data["index", "cell_volume"]
        v[np.isnan(v)] = 0.0
        return v
    fn = ("deposit", "%s_avg_%s" % (ptype, field_name))
    registry.add_field(fn, sampling_type="cell", function=_pfunc_avg,
                       validators = [ValidateSpatial(0)],
                       units = field_units)
    return fn

def add_volume_weighted_smoothed_field(ptype, coord_name, mass_name,
        smoothing_length_name, density_name, smoothed_field, registry,
        nneighbors = 64, kernel_name = 'cubic'):
    unit_system = registry.ds.unit_system
    if kernel_name == 'cubic':
        field_name = ("deposit", "%s_smoothed_%s" % (ptype, smoothed_field))
    else:
        field_name = ("deposit", "%s_%s_smoothed_%s" % (ptype, kernel_name,
                      smoothed_field))
    field_units = registry[ptype, smoothed_field].units
    def _vol_weight(field, data):
        pos = data[ptype, coord_name]
        pos = pos.convert_to_units("code_length")
        mass = data[ptype, mass_name].in_base(unit_system.name)
        dens = data[ptype, density_name].in_base(unit_system.name)
        quan = data[ptype, smoothed_field]
        if hasattr(quan, "units"):
            quan = quan.convert_to_units(field_units)

        if smoothing_length_name is None:
            hsml = np.zeros(quan.shape, dtype='float64') - 1
            hsml = data.apply_units(hsml, "code_length")
        else:
            hsml = data[ptype, smoothing_length_name]
            hsml.convert_to_units("code_length")
        # This is for applying cutoffs, similar to in the SPLASH paper.
        smooth_cutoff = data["index","cell_volume"]**(1./3)
        smooth_cutoff.convert_to_units("code_length")
        # volume_weighted smooth operations return lists of length 1.
        rv = data.smooth(pos, [mass, hsml, dens, quan],
                         index_fields=[smooth_cutoff],
                         method="volume_weighted",
                         create_octree=True,
                         nneighbors=nneighbors,
                         kernel_name=kernel_name)[0]
        rv[np.isnan(rv)] = 0.0
        # Now some quick unit conversions.
        # This should be used when seeking a non-normalized value:
        rv /= hsml.uq**3 / hsml.uq.in_base(unit_system.name).uq**3
        rv = data.apply_units(rv, field_units)
        return rv
    registry.add_field(field_name, sampling_type="cell", function = _vol_weight,
                       validators = [ValidateSpatial(0)],
                       units = field_units)
    registry.find_dependencies((field_name,))
    return [field_name]

def add_nearest_neighbor_field(ptype, coord_name, registry, nneighbors = 64):
    field_name = (ptype, "nearest_neighbor_distance_%s" % (nneighbors))
    def _nth_neighbor(field, data):
        pos = data[ptype, coord_name]
        pos.convert_to_units("code_length")
        distances = 0.0 * pos[:,0]
        data.particle_operation(pos, [distances],
                         method="nth_neighbor",
                         nneighbors = nneighbors)
        # Now some quick unit conversions.
        return distances
    registry.add_field(field_name, sampling_type="particle", function = _nth_neighbor,
                       validators = [ValidateSpatial(0)],
                       units = "code_length")
    return [field_name]

def add_union_field(registry, ptype, field_name, units):
    """
    Create a field that is the concatenation of multiple particle types.
    This allows us to create fields for particle unions using alias names.
    """

    def _cat_field(field, data):
        return uconcatenate([data[dep_type, field_name]
                             for dep_type in data.ds.particle_types_raw])

    registry.add_field((ptype, field_name),
                       sampling_type="particle",
                       function=_cat_field,
                       units=units)<|MERGE_RESOLUTION|>--- conflicted
+++ resolved
@@ -183,11 +183,7 @@
         function = _get_density_weighted_deposit_field(
             "age", "s", method)
         registry.add_field(
-<<<<<<< HEAD
-            ("deposit", ("%s_"+name+"_age") % (ptype)),
-=======
             ("deposit", ("%s_"+name+"_age") % (ptype)), sampling_type="cell",
->>>>>>> 7ef69331
             function=function, units=unit_system["time"], take_log=False,
             validators=[ValidateSpatial(0)])
 
