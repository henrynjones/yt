"""
Various non-grid data containers.

Author: Matthew Turk <matthewturk@gmail.com>
Affiliation: KIPAC/SLAC/Stanford
Author: Britton Smith <Britton.Smith@colorado.edu>
Affiliation: University of Colorado at Boulder
Homepage: http://yt.enzotools.org/
License:
  Copyright (C) 2007-2008 Matthew Turk.  All Rights Reserved.

  This file is part of yt.

  yt is free software; you can redistribute it and/or modify
  it under the terms of the GNU General Public License as published by
  the Free Software Foundation; either version 3 of the License, or
  (at your option) any later version.

  This program is distributed in the hope that it will be useful,
  but WITHOUT ANY WARRANTY; without even the implied warranty of
  MERCHANTABILITY or FITNESS FOR A PARTICULAR PURPOSE.  See the
  GNU General Public License for more details.

  You should have received a copy of the GNU General Public License
  along with this program.  If not, see <http://www.gnu.org/licenses/>.
"""

from yt.lagos import *

def restore_grid_state(func):
    """
    A decorator that takes a function with the API of (self, grid, field)
    and ensures that after the function is called, the field_parameters will
    be returned to normal.
    """
    def save_state(self, grid, field=None):
        old_params = grid.field_parameters
        grid.field_parameters = self.field_parameters
        tr = func(self, grid, field)
        grid.field_parameters = old_params
        return tr
    return save_state

def cache_mask(func):
    """
    For computationally intensive indexing operations, we can cache
    between calls.
    """
    def check_cache(self, grid):
        if isinstance(grid, FakeGridForParticles):
            return func(self, grid)
        elif grid.id not in self._cut_masks:
            cm = func(self, grid)
            self._cut_masks[grid.id] = cm
        return self._cut_masks[grid.id]
    return check_cache

def cache_point_indices(func):
    """
    For computationally intensive indexing operations, we can cache
    between calls.
    """
    def check_cache(self, grid, use_child_mask=True):
        if isinstance(grid, FakeGridForParticles):
            return func(self, grid, use_child_mask)
        elif grid.id not in self._point_indices:
            cm = func(self, grid, use_child_mask)
            self._point_indices[grid.id] = cm
        return self._point_indices[grid.id]
    return check_cache

class FakeGridForParticles(object):
    """
    Mock up a grid to insert particle positions and radii
    into for purposes of confinement in an :class:`AMR3DData`.
    """
    def __init__(self, grid):
        self._corners = grid._corners
        self.field_parameters = {}
        self.data = {'x':grid['particle_position_x'],
                     'y':grid['particle_position_y'],
                     'z':grid['particle_position_z'],
                     'dx':grid['dx'],
                     'dy':grid['dy'],
                     'dz':grid['dz']}
        self.real_grid = grid
        self.child_mask = 1
    def __getitem__(self, field):
        if field not in self.data.keys():
            if field == "RadiusCode":
                center = self.field_parameters['center']
                tr = na.sqrt( (self['x'] - center[0])**2.0 +
                              (self['y'] - center[1])**2.0 +
                              (self['z'] - center[2])**2.0 )
            else:
                raise KeyError(field)
        else: tr = self.data[field]
        return tr

class AMRData:
    """
    Generic AMRData container.  By itself, will attempt to
    generate field, read fields (method defined by derived classes)
    and deal with passing back and forth field parameters.
    """
    _grids = None
    _num_ghost_zones = 0

    def __init__(self, pf, fields, **kwargs):
        """
        Typically this is never called directly, but only due to inheritance.
        It associates a :class:`~yt.lagos.StaticOutput` with the class,
        sets its initial set of fields, and the remainder of the arguments
        are passed as field_parameters.
        """
        if pf != None:
            self.pf = pf
            self.hierarchy = pf.hierarchy
        if fields == None: fields = []
        self.fields = ensure_list(fields)[:]
        self.data = {}
        self.field_parameters = {}
        self.__set_default_field_parameters()
        self._cut_masks = {}
        self._point_indices = {}
        for key, val in kwargs.items():
            self.set_field_parameter(key, val)

    def __set_default_field_parameters(self):
        self.set_field_parameter("center",na.zeros(3,dtype='float64'))
        self.set_field_parameter("bulk_velocity",na.zeros(3,dtype='float64'))

    def get_field_parameter(self, name, default=None):
        """
        This is typically only used by derived field functions, but
        it returns parameters used to generate fields.
        """
        if self.field_parameters.has_key(name):
            return self.field_parameters[name]
        else:
            return default

    def set_field_parameter(self, name, val):
        """
        Here we set up dictionaries that get passed up and down and ultimately
        to derived fields.
        """
        self.field_parameters[name] = val

    def has_field_parameter(self, name):
        """
        Checks if a field parameter is set.
        """
        return self.field_parameters.has_key(name)

    def convert(self, datatype):
        """
        This will attempt to convert a given unit to cgs from code units.
        It either returns the multiplicative factor or throws a KeyError.
        """
        return self.hierarchy[datatype]

    def clear_data(self):
        """
        Clears out all data from the AMRData instance, freeing memory.
        """
        for key in self.data.keys():
            del self.data[key]
        del self.data
        self.data = {}

    def has_key(self, key):
        """
        Checks if a data field already exists.
        """
        return self.data.has_key(key)

    def _refresh_data(self):
        """
        Wipes data and rereads/regenerates it from the self.fields.
        """
        self.clear_data()
        self.get_data()

    def __getitem__(self, key):
        """
        Returns a single field.  Will add if necessary.
        """
        if not self.data.has_key(key):
            if key not in self.fields:
                self.fields.append(key)
            self.get_data(key)
        return self.data[key]

    def __setitem__(self, key, val):
        """
        Sets a field to be some other value.
        """
        if key not in self.fields: self.fields.append(key)
        self.data[key] = val

    def __delitem__(self, key):
        """
        Sets a field to be some other value.
        """
        try:
            del self.fields[self.fields.index(key)]
        except ValueError:
            pass
        del self.data[key]

    def _generate_field_in_grids(self, fieldName):
        pass

    _key_fields = None
    def write_out(self, filename, fields=None, format="%0.16e"):
        if fields is None: fields=sorted(self.data.keys())
        if self._key_fields is None: raise ValueError
        field_order = self._key_fields[:]
        for field in field_order: self[field]
        field_order += [field for field in fields if field not in field_order]
        fid = open(filename,"w")
        fid.write("\t".join(["#"] + field_order + ["\n"]))
        field_data = na.array([self.data[field] for field in field_order])
        for line in range(field_data.shape[1]):
            field_data[:,line].tofile(fid, sep="\t", format=format)
            fid.write("\n")
        fid.close()

class GridPropertiesMixin(object):

    def select_grids(self, level):
        """
        Return all grids on a given level.
        """
        grids = [g for g in self._grids if g.Level == level]
        return grids

    def __get_levelIndices(self):
        if self.__levelIndices: return self.__levelIndices
        # Otherwise, generate
        # We only have to do this once, so it's not terribly expensive:
        ll = {}
        for level in range(MAXLEVEL):
            t = [i for i in range(len(self._grids)) if self._grids[i].Level == level]
            ll[level] = na.array(t)
        self.__levelIndices = ll
        return self.__levelIndices

    def __set_levelIndices(self, val):
        self.__levelIndices = val

    def __del_levelIndices(self):
        del self.__levelIndices
        self.__levelIndices = None

    __levelIndices = None
    levelIndices = property(__get_levelIndices, __set_levelIndices,
                            __del_levelIndices)

    def __get_gridLeftEdge(self):
        if self.__gridLeftEdge == None:
            self.__gridLeftEdge = na.array([g.LeftEdge for g in self._grids])
        return self.__gridLeftEdge

    def __del_gridLeftEdge(self):
        del self.__gridLeftEdge
        self.__gridLeftEdge = None

    def __set_gridLeftEdge(self, val):
        self.__gridLeftEdge = val

    __gridLeftEdge = None
    gridLeftEdge = property(__get_gridLeftEdge, __set_gridLeftEdge,
                              __del_gridLeftEdge)

    def __get_gridRightEdge(self):
        if self.__gridRightEdge == None:
            self.__gridRightEdge = na.array([g.RightEdge for g in self._grids])
        return self.__gridRightEdge

    def __del_gridRightEdge(self):
        del self.__gridRightEdge
        self.__gridRightEdge = None

    def __set_gridRightEdge(self, val):
        self.__gridRightEdge = val

    __gridRightEdge = None
    gridRightEdge = property(__get_gridRightEdge, __set_gridRightEdge,
                             __del_gridRightEdge)

    def __get_gridLevels(self):
        if self.__gridLevels == None:
            self.__gridLevels = na.array([g.Level for g in self._grids])
        return self.__gridLevels

    def __del_gridLevels(self):
        del self.__gridLevels
        self.__gridLevels = None

    def __set_gridLevels(self, val):
        self.__gridLevels = val

    __gridLevels = None
    gridLevels = property(__get_gridLevels, __set_gridLevels,
                             __del_gridLevels)


class AMR1DData(AMRData, GridPropertiesMixin):
    _spatial = False
    def __init__(self, pf, fields, **kwargs):
        AMRData.__init__(self, pf, fields, **kwargs)
        self._grids = None

    def _generate_field_in_grids(self, field, num_ghost_zones=0):
        for grid in self._grids:
            temp = grid[field]

    def _generate_field(self, field):
        if self.pf.field_info.has_key(field):
            # First we check the validator
            try:
                self.pf.field_info[field].check_available(self)
            except NeedsGridType, ngt_exception:
                # We leave this to be implementation-specific
                self._generate_field_in_grids(field, ngt_exception.ghost_zones)
                return False
            else:
                self[field] = self.pf.field_info[field](self)
                return True
        else: # Can't find the field, try as it might
            raise exceptions.KeyError(field)

    def get_data(self, fields=None, in_grids=False):
        if self._grids == None:
            self._get_list_of_grids()
        points = []
        #if not self.has_key('dx'):
            #self._generate_coords()
        if not fields:
            fields_to_get = self.fields
        else:
            fields_to_get = ensure_list(fields)
        mylog.debug("Going to obtain %s (%s)", fields_to_get, self.fields)
        for field in fields_to_get:
            if self.data.has_key(field):
                continue
            mylog.info("Getting field %s from %s", field, len(self._grids))
            if field not in self.hierarchy.field_list and not in_grids:
                if self._generate_field(field):
                    continue # True means we already assigned it
            self[field] = na.concatenate(
                [self._get_data_from_grid(grid, field)
                 for grid in self._grids])

class AMROrthoRayBase(AMR1DData):
    _key_fields = ['x','y','z','dx','dy','dz']
    def __init__(self, axis, coords, fields=None, pf=None, **kwargs):
        """
        Dimensionality is reduced to one, and an ordered list of points at an
        (x,y) tuple along *axis* are available.
        """
        AMR1DData.__init__(self, pf, fields, **kwargs)
        self.axis = axis
        self.px_ax = x_dict[self.axis]
        self.py_ax = y_dict[self.axis]
        self.px_dx = 'd%s'%(axis_names[self.px_ax])
        self.py_dx = 'd%s'%(axis_names[self.py_ax])
        self.px, self.py = coords
        self._refresh_data()

    def _get_list_of_grids(self):
        # This bugs me, but we will give the tie to the LeftEdge
        y = na.where( (self.px >=  self.pf.hierarchy.gridLeftEdge[:,self.px_ax])
                    & (self.px < self.pf.hierarchy.gridRightEdge[:,self.px_ax])
                    & (self.py >=  self.pf.hierarchy.gridLeftEdge[:,self.py_ax])
                    & (self.py < self.pf.hierarchy.gridRightEdge[:,self.py_ax]))
        self._grids = self.hierarchy.grids[y]

    def _get_data_from_grid(self, grid, field):
        # We are orthogonal, so we can feel free to make assumptions
        # for the sake of speed.
        if grid.id not in self._cut_masks:
            gdx = just_one(grid[self.px_dx])
            gdy = just_one(grid[self.py_dx])
            x_coord = int((self.px - grid.LeftEdge[self.px_ax])/gdx)
            y_coord = int((self.py - grid.LeftEdge[self.py_ax])/gdy)
            sl = [None,None,None]
            sl[self.px_ax] = slice(x_coord,x_coord+1,None)
            sl[self.py_ax] = slice(y_coord,y_coord+1,None)
            sl[self.axis] = slice(None)
            self._cut_masks[grid.id] = sl
        else:
            sl = self._cut_masks[grid.id]
        if not iterable(grid[field]):
            gf = grid[field] * na.ones(grid.child_mask[sl].shape)
        else:
            gf = grid[field][sl]
        return gf[na.where(grid.child_mask[sl])]

class AMRRayBase(AMR1DData):
    def __init__(self, start_point, end_point, fields=None, pf=None, **kwargs):
        """
        We accept a start point and an end point and then get all the data
        between those two.
        """
        mylog.warning("This code is poorly tested.  It may give bad data!")
        AMR1DData.__init__(self, pf, fields, **kwargs)
        self.start_point = na.array(start_point)
        self.end_point = na.array(end_point)
        self.vec = self.end_point - self.start_point
        self.center = self.start_point
        self.set_field_parameter('center', self.start_point)
        #self._refresh_data()

    def _get_list_of_grids(self):
        # Get the value of the line at each LeftEdge and RightEdge
        LE = self.pf.h.gridLeftEdge
        RE = self.pf.h.gridRightEdge
        p = na.zeros(self.pf.h.num_grids, dtype='bool')
        # Check left faces first
        for i in range(3):
            i1 = (i+1) % 3
            i2 = (i+2) % 3
            vs = self._get_line_at_coord(LE[:,i], i)
            p = p | ( ( (LE[:,i1] < vs[:,i1]) & (RE[:,i1] > vs[:,i1]) ) \
                    & ( (LE[:,i2] < vs[:,i2]) & (RE[:,i2] > vs[:,i2]) ) )
            vs = self._get_line_at_coord(RE[:,i], i)
            p = p | ( ( (LE[:,i1] < vs[:,i1]) & (RE[:,i1] > vs[:,i1]) ) \
                    & ( (LE[:,i2] < vs[:,i2]) & (RE[:,i2] > vs[:,i2]) ) )
        p = p | ( na.all( LE < self.start_point, axis=1 ) 
                & na.all( RE > self.start_point, axis=1 ) )
        p = p | ( na.all( LE < self.end_point,   axis=1 ) 
                & na.all( RE > self.end_point,   axis=1 ) )
        self._grids = self.hierarchy.grids.copy()#[p]

    def _get_line_at_coord(self, v, index):
        # t*self.vec + self.start_point = self.end_point
        t = (v - self.start_point[index])/self.vec[index]
        t = t.reshape((t.shape[0],1))
        return self.start_point + t*self.vec

    def _get_data_from_grid(self, grid, field):
        mask = na.logical_and(self._get_cut_mask(grid),
                              grid.child_mask)
        return grid[field][mask]
        
    @cache_mask
    def _get_cut_mask(self, grid):
        mask = na.zeros(grid.ActiveDimensions, dtype='int')
        import RTIntegrator as RT
        RT.VoxelTraversal(mask, grid.LeftEdge, grid.RightEdge,
                          na.array([grid.dx, grid.dy, grid.dz]),
                          self.center, self.vec)
        return mask

class AMR2DData(AMRData, GridPropertiesMixin, ParallelAnalysisInterface):
    _key_fields = ['px','py','pdx','pdy']
    """
    Class to represent a set of :class:`AMRData` that's 2-D in nature, and
    thus does not have as many actions as the 3-D data types.
    """
    _spatial = False
    def __init__(self, axis, fields, pf=None, **kwargs):
        """
        Prepares the AMR2DData, normal to *axis*.  If *axis* is 4, we are not
        aligned with any axis.
        """
        self.axis = axis
        AMRData.__init__(self, pf, fields, **kwargs)
        self.set_field_parameter("axis",axis)
        

    #@time_execution
    def get_data(self, fields = None):
        """
        Iterates over the list of fields and generates/reads them all.
        """
        # We get it for the values in fields and coords
        # We take a 3-tuple of the coordinate we want to slice through, as well
        # as the axis we're slicing along
        self._get_list_of_grids()
        if not self.has_key('pdx'):
            self._generate_coords()
        if fields == None:
            fields_to_get = self.fields
        else:
            fields_to_get = ensure_list(fields)
        temp_data = {}
        for field in fields_to_get:
            if self.data.has_key(field): continue
            if field not in self.hierarchy.field_list:
                if self._generate_field(field):
                    continue # A "True" return means we did it
            # To ensure that we use data from this object as much as possible,
            # we're going to have to set the same thing several times
            temp_data[field] = na.concatenate(
                [self._get_data_from_grid(grid, field)
                 for grid in self._get_grids()])
            # Now the next field can use this field
            self[field] = temp_data[field] 
        # We finalize
        temp_data = self._mpi_catdict(temp_data)
        # And set, for the next group
        for field in temp_data.keys():
            self[field] = temp_data[field]


    def _generate_field(self, field):
        if self.pf.field_info.has_key(field):
            # First we check the validator
            try:
                self.pf.field_info[field].check_available(self)
            except NeedsGridType, ngt_exception:
                # We leave this to be implementation-specific
                self._generate_field_in_grids(field, ngt_exception.ghost_zones)
                return False
            else:
                self[field] = self.pf.field_info[field](self)
                return True
        else: # Can't find the field, try as it might
            raise exceptions.KeyError(field)

    def _generate_field_in_grids(self, field, num_ghost_zones=0):
        for grid in self._grids:
            temp = grid[field]

    def interpolate_discretize(self, LE, RE, field, side, log_spacing=True):
        """
        This returns a uniform grid of points between *LE* and *RE*,
        interpolated using the nearest neighbor method, with *side* points on a
        side.
        """
        import yt.raven.delaunay as de
        if log_spacing:
            zz = na.log10(self[field])
        else:
            zz = self[field]
        xi, yi = na.array( \
                 na.mgrid[LE[0]:RE[0]:side*1j, \
                          LE[1]:RE[1]:side*1j], 'float64')
        zi = de.Triangulation(self['px'],self['py']).nn_interpolator(zz)\
                 [LE[0]:RE[0]:side*1j, \
                  LE[1]:RE[1]:side*1j]
        if log_spacing:
            zi = 10**(zi)
        return [xi,yi,zi]

    _okay_to_serialize = True
    def _should_i_write(self): return True

    def _serialize(self, node_name = None, force = True):
        if not self._should_i_write(): return
        mylog.info("Serializing data...")
        if node_name is None: node_name = self._gen_node_name()
        mylog.info("nodeName: %s", node_name)
        array2d = na.array([self[i] for i in self._key_fields + [self.fields[0]]])
        self.hierarchy.save_data(array2d, self._top_node, node_name, force = force)
        mylog.info("Done serializing...")

    def _deserialize(self, node_name = None, override = False):
        if not override and not self._okay_to_serialize: return
        if node_name is None: node_name = self._gen_node_name()
        mylog.debug("Trying to get node %s", node_name)
        array=self.hierarchy.get_data(self._top_node, node_name)
        if array == None:
            mylog.debug("Didn't find it!")
            return
        kf = self._key_fields[:]
        if array.shape[0] != len(kf) + 1:
            mylog.warning("There has been a change in the .yt file format.")
            mylog.warning("It is recommended to remove %s",
                          self.hierarchy._data_file.filename)
            kf = kf[:-1] # Fix for weight_field add
        for i, f in enumerate(kf + [self.fields[0]]):
            self[f] = array[i,:]
        return True

class AMRSliceBase(AMR2DData):
    """
    AMRSlice is an orthogonal slice through the data, taking all the points
    at the finest resolution available and then indexing them.  It is more
    appropriately thought of as a slice 'operator' than an object,
    however, as its field and coordinate can both change.
    """

    _top_node = "/Slices"
    #@time_execution
    def __init__(self, axis, coord, fields = None, center=None, pf=None,
                 node_name = False, **kwargs):
        """
        Slice along *axis*:ref:`axis-specification`, at the coordinate *coord*.
        Optionally supply fields.
        """
        AMR2DData.__init__(self, axis, fields, pf, **kwargs)
        self.center = center
        self.coord = coord
        if node_name is False:
            self._refresh_data()
        else:
            if node_name is True: self._deserialize()
            else: self._deserialize(node_name)

    def reslice(self, coord):
        """
        Change the entire dataset, clearing out the current data and slicing at
        a new location.  Not terribly useful except for in-place plot changes.
        """
        mylog.debug("Setting coordinate to %0.5e" % coord)
        self.coord = coord
        self._refresh_data()

    def shift(self, val):
        """
        Moves the slice coordinate up by either a floating point value, or an
        integer number of indices of the finest grid.
        """
        if isinstance(val, types.FloatType):
            # We add the dx
            self.coord += val
        elif isinstance(val, types.IntType):
            # Here we assume that the grid is the max level
            level = self.hierarchy.max_level
            self.coord
            dx = self.hierarchy.gridDxs[self.hierarchy.levelIndices[level][0]]
            self.coord += dx * val
        else:
            raise ValueError(val)
        self._refresh_data()

    def _generate_coords(self):
        points = []
        for grid in self._get_grids():
            points.append(self._generate_grid_coords(grid))
        t = self._mpi_catarray(na.concatenate(points))
        self['px'] = t[:,0]
        self['py'] = t[:,1]
        self['pz'] = t[:,2]
        self['pdx'] = t[:,3]
        self['pdy'] = t[:,4]
        self['pdz'] = t[:,3] # Does not matter!

        # Now we set the *actual* coordinates
        self[axis_names[x_dict[self.axis]]] = t[:,0]
        self[axis_names[y_dict[self.axis]]] = t[:,1]
        self[axis_names[self.axis]] = t[:,2]

        self.ActiveDimensions = (t.shape[0], 1, 1)

    def _get_list_of_grids(self):
        self._grids, ind = self.hierarchy.find_slice_grids(self.coord, self.axis)

    def _generate_grid_coords(self, grid):
        xaxis = x_dict[self.axis]
        yaxis = y_dict[self.axis]
        ds, dx, dy = grid['dds'][self.axis], grid['dds'][xaxis], grid['dds'][yaxis]
        wantedIndex = int(((self.coord-grid.LeftEdge[self.axis])/ds))
        sl = [slice(None), slice(None), slice(None)]
        sl[self.axis] = slice(wantedIndex, wantedIndex + 1)
        #sl.reverse()
        sl = tuple(sl)
        nx = grid.child_mask.shape[xaxis]
        ny = grid.child_mask.shape[yaxis]
        cm = na.where(grid.child_mask[sl].ravel() == 1)
        cmI = na.indices((nx,ny))
        xind = cmI[0,:].ravel()
        xpoints = na.ones(cm[0].shape, 'float64')
        xpoints *= xind[cm]*dx+(grid.LeftEdge[xaxis] + 0.5*dx)
        yind = cmI[1,:].ravel()
        ypoints = na.ones(cm[0].shape, 'float64')
        ypoints *= yind[cm]*dy+(grid.LeftEdge[yaxis] + 0.5*dy)
        zpoints = na.ones(xpoints.shape, 'float64') * self.coord
        dx = na.ones(xpoints.shape, 'float64') * dx/2.0
        dy = na.ones(xpoints.shape, 'float64') * dy/2.0
        t = na.array([xpoints, ypoints, zpoints, dx, dy]).swapaxes(0,1)
        return t

    @restore_grid_state
    def _get_data_from_grid(self, grid, field):
        # So what's our index of slicing?  This is what we need to figure out
        # first, so we can deal with our data in the fastest way.
        dx = grid['dds'][self.axis]
        wantedIndex = int(((self.coord-grid.LeftEdge[self.axis])/dx))
        sl = [slice(None), slice(None), slice(None)]
        sl[self.axis] = slice(wantedIndex, wantedIndex + 1)
        sl = tuple(sl)
        if self.pf.field_info.has_key(field) and self.pf.field_info[field].particle_type:
            return grid[field]
        elif field in self.pf.field_info and self.pf.field_info[field].not_in_all:
            dv = grid[field][sl]
        elif not grid.has_key(field):
            conv_factor = 1.0
            if self.pf.field_info.has_key(field):
                conv_factor = self.pf.field_info[field]._convert_function(self)
            dv = self._read_data_slice(grid, field, self.axis, wantedIndex) * conv_factor
        else:
            dv = grid[field]
            if dv.size == 1: dv = na.ones(grid.ActiveDimensions)*dv
            dv = dv[sl]
        dataVals = dv.ravel()[grid.child_mask[sl].ravel() == 1]
        return dataVals

    def _gen_node_name(self):
        return "%s_%s_%s" % (self.fields[0], self.axis, self.coord)

class AMRCuttingPlaneBase(AMR2DData):
    """
    AMRCuttingPlane is an oblique plane through the data,
    defined by a normal vector and a coordinate.  It attempts to guess
    an 'up' vector, which cannot be overridden, and then it pixelizes
    the appropriate data onto the plane without interpolation.
    """
    _plane = None
    _top_node = "/CuttingPlanes"
    _key_fields = AMR2DData._key_fields + ['pz','pdz']
    def __init__(self, normal, center, fields = None, node_name = None,
                 **kwargs):
        """
        The Cutting Plane slices at an oblique angle, where we use
        the *normal* vector and the *center* to define the viewing plane.
        The 'up' direction is guessed at automatically.
        """
        AMR2DData.__init__(self, 4, fields, **kwargs)
        self.center = center
        self.set_field_parameter('center',center)
        # Let's set up our plane equation
        # ax + by + cz + d = 0
        self._norm_vec = normal/na.sqrt(na.dot(normal,normal))
        self._d = -1.0 * na.dot(self._norm_vec, self.center)
        # First we try all three, see which has the best result:
        vecs = na.identity(3)
        _t = na.cross(self._norm_vec, vecs).sum(axis=1)
        ax = _t.argmax()
        self._x_vec = na.cross(vecs[ax,:], self._norm_vec).ravel()
        self._x_vec /= na.sqrt(na.dot(self._x_vec, self._x_vec))
        self._y_vec = na.cross(self._norm_vec, self._x_vec).ravel()
        self._y_vec /= na.sqrt(na.dot(self._y_vec, self._y_vec))
        self._rot_mat = na.array([self._x_vec,self._y_vec,self._norm_vec])
        self._inv_mat = na.linalg.pinv(self._rot_mat)
        self.set_field_parameter('cp_x_vec',self._x_vec)
        self.set_field_parameter('cp_y_vec',self._y_vec)
        self.set_field_parameter('cp_z_vec',self._norm_vec)
        if node_name is False:
            self._refresh_data()
        else:
            if node_name is True: self._deserialize()
            else: self._deserialize(node_name)

    def _get_list_of_grids(self):
        # Recall that the projection of the distance vector from a point
        # onto the normal vector of a plane is:
        # D = (a x_0 + b y_0 + c z_0 + d)/sqrt(a^2+b^2+c^2)
        # @todo: Convert to using corners
        LE = self.pf.h.gridLeftEdge
        RE = self.pf.h.gridRightEdge
        vertices = na.array([[LE[:,0],LE[:,1],LE[:,2]],
                             [RE[:,0],RE[:,1],RE[:,2]],
                             [LE[:,0],LE[:,1],RE[:,2]],
                             [RE[:,0],RE[:,1],LE[:,2]],
                             [LE[:,0],RE[:,1],RE[:,2]],
                             [RE[:,0],LE[:,1],LE[:,2]],
                             [LE[:,0],RE[:,1],LE[:,2]],
                             [RE[:,0],LE[:,1],RE[:,2]]])
        # This gives us shape: 8, 3, n_grid
        D = na.sum(self._norm_vec.reshape((1,3,1)) * vertices, axis=1) + self._d
        self.D = D
        self._grids = self.hierarchy.grids[
            na.where(na.logical_not(na.all(D<0,axis=0) | na.all(D>0,axis=0) )) ]

    @cache_mask
    def _get_cut_mask(self, grid):
        # This is slow.  Suggestions for improvement would be great...
        ss = grid.ActiveDimensions
        D = na.ones(ss) * self._d
        x = grid.LeftEdge[0] + grid.dx * \
                (na.arange(grid.ActiveDimensions[0], dtype='float64')+0.5)
        y = grid.LeftEdge[1] + grid.dy * \
                (na.arange(grid.ActiveDimensions[1], dtype='float64')+0.5)
        z = grid.LeftEdge[2] + grid.dz * \
                (na.arange(grid.ActiveDimensions[2], dtype='float64')+0.5)
        D += (x * self._norm_vec[0]).reshape(ss[0],1,1)
        D += (y * self._norm_vec[1]).reshape(1,ss[1],1)
        D += (z * self._norm_vec[2]).reshape(1,1,ss[2])
        diag_dist = na.sqrt(na.sum(grid['dds']**2.0))
        cm = (na.abs(D) <= 0.5*diag_dist) # Boolean
        return cm

    def _generate_coords(self):
        points = []
        for grid in self._get_grids():
            points.append(self._generate_grid_coords(grid))
        t = self._mpi_catarray(na.concatenate(points))
        pos = (t[:,0:3] - self.center)
        self['px'] = na.dot(pos, self._x_vec)
        self['py'] = na.dot(pos, self._y_vec)
        self['pz'] = na.dot(pos, self._norm_vec)
        self['pdx'] = t[:,3] * 0.5
        self['pdy'] = t[:,3] * 0.5
        self['pdz'] = t[:,3] * 0.5

    def _generate_grid_coords(self, grid):
        pointI = self._get_point_indices(grid)
        coords = [grid[ax][pointI].ravel() for ax in 'xyz']
        coords.append(na.ones(coords[0].shape, 'float64') * just_one(grid['dx']))
        return na.array(coords).swapaxes(0,1)

    def _get_data_from_grid(self, grid, field):
        if not self.pf.field_info[field].particle_type:
            pointI = self._get_point_indices(grid)
            if grid[field].size == 1: # dx, dy, dz, cellvolume
                t = grid[field] * na.ones(grid.ActiveDimensions)
                return t[pointI].ravel()
            return grid[field][pointI].ravel()
        else:
            return grid[field]

    def interpolate_discretize(self, *args, **kwargs):
        pass

    @cache_point_indices
    def _get_point_indices(self, grid, use_child_mask=True):
        k = na.zeros(grid.ActiveDimensions, dtype='bool')
        k = (k | self._get_cut_mask(grid))
        if use_child_mask: k = (k & grid.child_mask)
        return na.where(k)

    def _gen_node_name(self):
        cen_name = ("%s" % self.center).replace(" ","_")[1:-1]
        L_name = ("%s" % self._norm_vec).replace(" ","_")[1:-1]
        return "%s_c%s_L%s" % (self.fields[0], cen_name, L_name)

class AMRProjBase(AMR2DData):
    _top_node = "/Projections"
    _key_fields = AMR2DData._key_fields + ['weight_field']
    def __init__(self, axis, field, weight_field = None,
                 max_level = None, center = None, pf = None,
                 source=None, node_name = None, field_cuts = None, **kwargs):
        """
        AMRProj is a projection of a *field* along an *axis*.  The field
        can have an associated *weight_field*, in which case the values are
        multiplied by a weight before being summed, and then divided by the sum
        of that weight.
        """
        AMR2DData.__init__(self, axis, field, pf, node_name = None, **kwargs)
        if field_cuts is not None:
            field_cuts = ['grid%s' % cut for cut in ensure_list(field_cuts)]
        self._field_cuts = field_cuts
        self.center = center
        self._initialize_source(source)
        self._grids = self.source._grids
        if max_level == None:
            max_level = self.hierarchy.maxLevel
        if self.source is not None:
            max_level = min(max_level, self.source.gridLevels.max())
        self._max_level = max_level
        self._weight = weight_field
        self.func = na.sum # for the future
        self.__retval_coords = {}
        self.__retval_fields = {}
        self.__retval_coarse = {}
        self.__overlap_masks = {}
        self._temp = {}
        if not self._deserialize(node_name, override = (node_name is not None)):
            self.__calculate_overlap()
            if self.hierarchy.data_style == 6 and False:
                self.__cache_data()
            self._refresh_data()
            if self._okay_to_serialize: self._serialize()

    def _initialize_source(self, source = None):
        if source is None:
            check, source = self._partition_hierarchy_2d(self.axis)
            self._check_region = check
            self._okay_to_serialize = (not check)
        else:
            self._okay_to_serialize = False
            self._check_region = True
        self.source = source
        if self._field_cuts is not None:
            self._check_region = True

    #@time_execution
    def __cache_data(self):
        rdf = self.hierarchy.grid.readDataFast
        self.hierarchy.grid.readDataFast = readDataPackedHandle
        for fn,g_list in self.hierarchy.cpu_map.items():
            to_read = na.intersect1d(g_list, self.source._grids)
            if len(to_read) == 0: continue
            fh = tables.openFile(to_read[0].filename,'r')
            for g in to_read:
                g.handle = fh
                for field in ensure_list(self.fields):
                    g[field]
                del g.handle
            fh.close()
        self.hierarchy.grid.readDataFast = readDataPackedHandle

    #@time_execution
    def __calculate_overlap(self):
        s = self.source
        mylog.info("Generating overlap masks")
        i = 0
        pbar = get_pbar("Reading and masking grids ", len(s._grids))
        for level in range(self._max_level+1):
            mylog.debug("Examining level %s", level)
            grids = s.levelIndices[level]
            RE = s.gridRightEdge[grids]
            LE = s.gridLeftEdge[grids]
            for grid in s._grids[grids]:
                pbar.update(i)
                self.__overlap_masks[grid.id] = \
                    grid._generate_overlap_masks(self.axis, LE, RE)
                i += 1
        pbar.finish()
        mylog.info("Finished calculating overlap.")

    def __get_dls(self, grid, fields):
        # Place holder for a time when maybe we will not be doing just
        # a single dx for every field.
        dls = []
        convs = []
        for field in fields + [self._weight]:
            if field is None: continue
            dls.append(just_one(grid['d%s' % axis_names[self.axis]]))
            convs.append(self.pf.units[self.pf.field_info[field].projection_conversion])
        return na.array(dls), na.array(convs)

    def __project_level(self, level, fields):
        grids_to_project = self.source.select_grids(level)
        dls, convs = self.__get_dls(grids_to_project[0], fields)
        zero_out = (level != self._max_level)
        pbar = get_pbar('Projecting  level % 2i / % 2i ' \
                          % (level, self._max_level), len(grids_to_project))
        for pi, grid in enumerate(grids_to_project):
            g_coords, g_fields = self._project_grid(grid, fields, zero_out)
            self.__retval_coords[grid.id] = g_coords
            self.__retval_fields[grid.id] = g_fields
            for fi in range(len(fields)): g_fields[fi] *= dls[fi]
            if self._weight is not None: g_coords[3] *= dls[-1]
            pbar.update(pi)
            grid.clear_data()
        pbar.finish()
        self.__combine_grids_on_level(level) # In-place
        if level > 0 and level <= self._max_level:
            self.__refine_to_level(level) # In-place
        coord_data = []
        field_data = []
        for grid in grids_to_project:
            coarse = self.__retval_coords[grid.id][2]==0 # Where childmask = 0
            fine = ~coarse
            coord_data.append([pi[fine] for pi in self.__retval_coords[grid.id]])
            field_data.append([pi[fine] for pi in self.__retval_fields[grid.id]])
            self.__retval_coords[grid.id] = [pi[coarse] for pi in self.__retval_coords[grid.id]]
            self.__retval_fields[grid.id] = [pi[coarse] for pi in self.__retval_fields[grid.id]]
        coord_data = na.concatenate(coord_data, axis=1)
        field_data = na.concatenate(field_data, axis=1)
        if self._weight is not None:
            field_data = field_data / coord_data[3,:].reshape((1,coord_data.shape[1]))
        else:
            field_data *= convs[...,na.newaxis]
        mylog.info("Level %s done: %s final", \
                   level, coord_data.shape[1])
        dx = grids_to_project[0]['dds'][self.axis] # this is our dl
        return coord_data, dx, field_data

    def __combine_grids_on_level(self, level):
        grids = self.source.select_grids(level)
        grids_i = self.source.levelIndices[level]
        pbar = get_pbar('Combining   level % 2i / % 2i ' \
                          % (level, self._max_level), len(grids))
        # We have an N^2 check, so we try to be as quick as possible
        # and to skip as many as possible
        for pi, grid1 in enumerate(grids):
            pbar.update(pi)
            if self.__retval_coords[grid1.id][0].shape[0] == 0: continue
            for grid2 in self.source._grids[grids_i][self.__overlap_masks[grid1.id]]:
                if self.__retval_coords[grid2.id][0].shape[0] == 0 \
                  or grid1.id == grid2.id:
                    continue
                args = [] # First is source, then destination
                args += self.__retval_coords[grid2.id] + [self.__retval_fields[grid2.id]]
                args += self.__retval_coords[grid1.id] + [self.__retval_fields[grid1.id]]
                args.append(1) # Refinement factor
                args.append(na.ones(args[0].shape, dtype='int64'))
                kk = PointCombine.CombineGrids(*args)
                goodI = args[-1].astype('bool')
                self.__retval_coords[grid2.id] = \
                    [coords[goodI] for coords in self.__retval_coords[grid2.id]]
                self.__retval_fields[grid2.id] = \
                    [fields[goodI] for fields in self.__retval_fields[grid2.id]]
        pbar.finish()

    def __refine_to_level(self, level):
        grids = self.source.select_grids(level)
        grids_up = self.source.levelIndices[level-1]
        pbar = get_pbar('Refining to level % 2i / % 2i ' \
                          % (level, self._max_level), len(grids))
        for pi, grid1 in enumerate(grids):
            pbar.update(pi)
            for parent in ensure_list(grid1.Parent):
                for grid2 in self.source._grids[grids_up][self.__overlap_masks[parent.id]]:
                    if self.__retval_coords[grid2.id][0].shape[0] == 0: continue
                    args = []
                    args += self.__retval_coords[grid2.id] + [self.__retval_fields[grid2.id]]
                    args += self.__retval_coords[grid1.id] + [self.__retval_fields[grid1.id]]
<<<<<<< HEAD
                    args.append(int(grid2.dx / grid1.dx))
=======
                    # Refinement factor, which is same in all directions
                    args.append(int(grid2.dx / grid1.dx)) 
>>>>>>> f4570000
                    args.append(na.ones(args[0].shape, dtype='int64'))
                    kk = PointCombine.CombineGrids(*args)
                    goodI = args[-1].astype('bool')
                    self.__retval_coords[grid2.id] = \
                        [coords[goodI] for coords in self.__retval_coords[grid2.id]]
                    self.__retval_fields[grid2.id] = \
                        [fields[goodI] for fields in self.__retval_fields[grid2.id]]
        for grid1 in self.source.select_grids(level-1):
            if not self._check_region and self.__retval_coords[grid1.id][0].size != 0:
                mylog.error("Something messed up, and %s still has %s points of data",
                            grid1, self.__retval_coords[grid1.id][0].size)
                mylog.error("You might try setting the ReconstructHierarchy option in [lagos]")
                raise ValueError(grid1, self.__retval_coords[grid1.id])
        pbar.finish()

    #@time_execution
    def get_data(self, fields = None):
        if fields is None: fields = ensure_list(self.fields)[:]
        fields = ensure_list(fields)
        coord_data = []
        field_data = []
        dxs = []
        # We do this here, but I am not convinced it should be done here
        # It is probably faster, as it consolidates IO, but if we did it in
        # _project_level, then it would be more memory conservative
        self._preload(self.source._grids, self._get_dependencies(fields),
                      self.hierarchy.queue)
        for level in range(0, self._max_level+1):
            my_coords, my_dx, my_fields = self.__project_level(level, fields)
            coord_data.append(my_coords)
            field_data.append(my_fields)
            dxs.append(my_dx * na.ones(my_coords.shape[1], dtype='float64'))
            if self._check_region and False:
                check=self.__cleanup_level(level - 1)
                if len(check) > 0: all_data.append(check)
            # Now, we should clean up after ourselves...
            for grid in self.source.select_grids(level - 1):
                grid.clear_data()
                del self.__retval_coords[grid.id]
                del self.__retval_fields[grid.id]
                del self.__overlap_masks[grid.id]
        coord_data = na.concatenate(coord_data, axis=1)
        field_data = na.concatenate(field_data, axis=1)
        dxs = na.concatenate(dxs, axis=1)
        # We now convert to half-widths and center-points
        data = {}
        data['pdx'] = dxs
        data['px'] = (coord_data[0,:]+0.5) * data['pdx']
        data['py'] = (coord_data[1,:]+0.5) * data['pdx']
        data['pdx'] *= 0.5
        data['pdy'] = data['pdx'].copy()
        data['fields'] = field_data
        data['weight_field'] = coord_data[3,:]
        # Now we run the finalizer, which is ignored if we don't need it
        data = self._mpi_catdict(data)
        field_data = data.pop('fields')
        for fi, field in enumerate(fields):
            self[field] = field_data[fi,:]
        for i in data.keys(): self[i] = data.pop(i)

    def add_fields(self, fields, weight = "CellMassMsun"):
        pass

    def _project_grid(self, grid, fields, zero_out):
        if self._weight is None:
            weight_data = na.ones(grid.ActiveDimensions, dtype='float64')
        else:
            weight_data = self._get_data_from_grid(grid, self._weight).astype('float64')
        if zero_out: weight_data[grid.child_indices] = 0
        # if we zero it out here, then we only have to zero out the weight!
        masked_data = [self._get_data_from_grid(grid, field) * weight_data
                       for field in fields]
        full_proj = [self.func(field,axis=self.axis) for field in masked_data]
        weight_proj = self.func(weight_data,axis=self.axis)
        if (self._check_region and not self.source._is_fully_enclosed(grid)) or self._field_cuts is not None:
            used_data = self._get_points_in_region(grid).astype('bool')
            used_points = na.where(na.logical_or.reduce(used_data, self.axis))
        else:
            used_data = na.array([1.0], dtype='bool')
            used_points = slice(None)
        if zero_out:
            subgrid_mask = na.logical_and.reduce(
                                na.logical_or(grid.child_mask,
                                             ~used_data),
                                self.axis).astype('int64')
        else:
            subgrid_mask = na.ones(full_proj[0].shape, dtype='int64')
        xind, yind = [arr[used_points].ravel() for arr in na.indices(full_proj[0].shape)]
        start_index = grid.get_global_startindex()
        xpoints = (xind + (start_index[x_dict[self.axis]])).astype('int64')
        ypoints = (yind + (start_index[y_dict[self.axis]])).astype('int64')
        return ([xpoints, ypoints,
                subgrid_mask[used_points].ravel(),
                weight_proj[used_points].ravel()],
                [data[used_points].ravel() for data in full_proj])

    def _get_points_in_region(self, grid):
        pointI = self.source._get_point_indices(grid, use_child_mask=False)
        point_mask = na.zeros(grid.ActiveDimensions)
        point_mask[pointI] = 1.0

        if (self._field_cuts is not None):
            #field_mask = na.ones(shape=na.shape(point_mask))
            for cut in self._field_cuts:
                point_mask *= (eval(cut)).astype(int)
            #point_mask *= field_mask

        return point_mask

    @restore_grid_state
    def _get_data_from_grid(self, grid, field):
        if self._check_region:
            bad_points = self._get_points_in_region(grid)
        else:
            bad_points = 1.0
        d = grid[field] * bad_points
        if grid.id == 1: self._temp[grid.id] = d
        return d

    def _gen_node_name(self):
        return  "%s_%s_%s" % (self.fields[0], self._weight, self.axis)

class AMR3DData(AMRData, GridPropertiesMixin):
    _key_fields = ['x','y','z','dx','dy','dz']
    """
    Class describing a cluster of data points, not necessarily sharing any
    particular attribute.
    """
    _spatial = False
    _num_ghost_zones = 0
    def __init__(self, center, fields, pf = None, **kwargs):
        """
        Returns an instance of AMR3DData, or prepares one.  Usually only
        used as a base class.  Note that *center* is supplied, but only used
        for fields and quantities that require it.
        """
        AMRData.__init__(self, pf, fields, **kwargs)
        self.center = center
        self.set_field_parameter("center",center)
        self.coords = None
        self.dx = None
        self._grids = None

    def _generate_coords(self):
        mylog.info("Generating coords for %s grids", len(self._grids))
        points = []
        for i,grid in enumerate(self._grids):
            #grid._generate_coords()
            if ( (i%100) == 0):
                mylog.info("Working on % 7i / % 7i", i, len(self._grids))
            grid.set_field_parameter("center", self.center)
            points.append((na.ones(
                grid.ActiveDimensions,dtype='float64')*grid['dx'])\
                    [self._get_point_indices(grid)])
            t = na.concatenate([t,points])
            del points
        self['dx'] = t
        #self['dy'] = t
        #self['dz'] = t
        mylog.info("Done with coordinates")

    @restore_grid_state
    def _generate_grid_coords(self, grid, field=None):
        pointI = self._get_point_indices(grid)
        dx = na.ones(pointI[0].shape[0], 'float64') * grid.dx
        tr = na.array([grid['x'][pointI].ravel(), \
                grid['y'][pointI].ravel(), \
                grid['z'][pointI].ravel(), \
                grid["RadiusCode"][pointI].ravel(),
                dx, grid["GridIndices"][pointI].ravel()], 'float64').swapaxes(0,1)
        return tr

    def get_data(self, fields=None, in_grids=False):
        if self._grids == None:
            self._get_list_of_grids()
        points = []
        #if not self.has_key('dx'):
            #self._generate_coords()
        if not fields:
            fields_to_get = self.fields
        else:
            fields_to_get = ensure_list(fields)
        mylog.debug("Going to obtain %s (%s)", fields_to_get, self.fields)
        for field in fields_to_get:
            if self.data.has_key(field):
                continue
            mylog.info("Getting field %s from %s", field, len(self._grids))
            if field not in self.hierarchy.field_list and not in_grids:
                if self._generate_field(field):
                    continue # True means we already assigned it
            self[field] = na.concatenate(
                [self._get_data_from_grid(grid, field)
                 for grid in self._grids])

    @restore_grid_state
    def _get_data_from_grid(self, grid, field):
        if field in self.pf.field_info and self.pf.field_info[field].particle_type:
            if grid.NumberOfParticles == 0: return na.array([])
            pointI = self._get_particle_indices(grid)
            return grid[field][pointI].ravel()
        if field in self.pf.field_info and self.pf.field_info[field].vector_field:
            pointI = self._get_point_indices(grid)
            f = grid[field]
            return na.array([f[i,:][pointI] for i in range(3)])
        else:
            pointI = self._get_point_indices(grid)
            if grid[field].size == 1: # dx, dy, dz, cellvolume
                t = grid[field] * na.ones(grid.ActiveDimensions)
                return t[pointI].ravel()
            return grid[field][pointI].ravel()

    def _flush_data_to_grids(self, field, default_val, dtype='float32'):
        """
        A dangerous, thusly underscored, thing to do to a data object,
        we can flush back any changes in a given field that have been made
        with a default value for the rest of the grid.
        """
        i = 0
        for grid in self._grids:
            pointI = self._get_point_indices(grid)
            new_field = na.ones(grid.ActiveDimensions, dtype=dtype) * default_val
            np = pointI[0].ravel().size
            new_field[pointI] = self[field][i:i+np]
            if grid.data.has_key(field): del grid.data[field]
            grid[field] = new_field
            i += np

    def _generate_field(self, field):
        if self.pf.field_info.has_key(field):
            # First we check the validator
            try:
                self.pf.field_info[field].check_available(self)
            except NeedsGridType, ngt_exception:
                # We leave this to be implementation-specific
                self._generate_field_in_grids(field, ngt_exception.ghost_zones)
                return False
            else:
                self[field] = self.pf.field_info[field](self)
                return True
        else: # Can't find the field, try as it might
            raise exceptions.KeyError(field)

    def _generate_field_in_grids(self, field, num_ghost_zones=0):
        for grid in self._grids:
            self.__touch_grid_field(grid, field)

    @restore_grid_state
    def __touch_grid_field(self, grid, field):
        grid[field]

    def _is_fully_enclosed(self, grid):
        return na.all(self._get_cut_mask)

    def _get_point_indices(self, grid, use_child_mask=True):
        k = na.zeros(grid.ActiveDimensions, dtype='bool')
        k = (k | self._get_cut_mask(grid))
        if use_child_mask: k = (k & grid.child_mask)
        return na.where(k)

    def _get_cut_particle_mask(self, grid):
        fake_grid = FakeGridForParticles(grid)
        return self._get_cut_mask(fake_grid)

    def _get_particle_indices(self, grid):
        k = na.zeros(grid.NumberOfParticles, dtype='bool')
        k = (k | self._get_cut_particle_mask(grid))
        return na.where(k)

    def extract_region(self, indices):
        """
        Return an ExtractedRegion where the points contained in it are defined
        as the points in `this` data object with the given *indices*.
        """
        return ExtractedRegionBase(self, indices)

    def __get_quantities(self):
        if self.__quantities is None:
            self.__quantities = DerivedQuantityCollection(self)
        return self.__quantities
    __quantities = None
    quantities = property(__get_quantities)

    def extract_connected_sets(self, field, num_levels, min_val, max_val,
                                log_space=True, cumulative=True):
        """
        This function will create a set of contour objects, defined
        by having connected cell structures, which can then be
        studied and used to 'paint' their source grids, thus enabling
        them to be plotted.
        """
        if log_space:
            cons = na.logspace(na.log10(min_val),na.log10(max_val),
                               num_levels+1)
        else:
            cons = na.linspace(min_val, max_val, num_levels+1)
        contours = {}
        for level in range(num_levels):
            contours[level] = {}
            if cumulative:
                mv = max_val
            else:
                mv = cons[level+1]
            cids = identify_contours(self, field, cons[level], mv)
            for cid, cid_ind in cids.items():
                contours[level][cid] = self.extract_region(cid_ind)
        return cons, contours

    def paint_grids(self, field, value, default_value=None):
        """
        This function paints every cell in our dataset with a given *value*.
        If default_value is given, the other values for the given in every grid
        are discarded and replaced with *default_value*.  Otherwise, the field is
        mandated to 'know how to exist' in the grid.

        Note that this only paints the cells *in the dataset*, so cells in grids
        with child cells are left untouched.
        """
        for grid in self._grids:
            if default_value != None:
                grid[field] = na.ones(grid.ActiveDimensions)*value
            grid[field][self._get_point_indices()] = value


class ExtractedRegionBase(AMR3DData):
    """
    ExtractedRegions are arbitrarily defined containers of data, useful
    for things like selection along a baryon field.
    """
    def __init__(self, base_region, indices, **kwargs):
        cen = base_region.get_field_parameter("center")
        AMR3DData.__init__(self, center=cen,
                            fields=None, pf=base_region.pf, **kwargs)
        self._base_region = base_region # We don't weakly reference because
                                        # It is not cyclic
        self._base_indices = indices
        self._grids = None
        self._refresh_data()

    def _get_cut_particle_mask(self, grid):
        # Override to provide a warning
        mylog.warning("Returning all particles from an Extracted Region.  This could be incorrect!")
        return True

    def _get_list_of_grids(self):
        # Okay, so what we're going to want to do is get the pointI from
        # region._get_point_indices(grid) for grid in base_region._grids,
        # and then construct an array of those, which we will select along indices.
        if self._grids != None: return
        grid_vals, xi, yi, zi = [], [], [], []
        for grid in self._base_region._grids:
            xit,yit,zit = self._base_region._get_point_indices(grid)
            grid_vals.append(na.ones(xit.shape) * grid.id-1)
            xi.append(xit)
            yi.append(yit)
            zi.append(zit)
        grid_vals = na.concatenate(grid_vals)
        xi = na.concatenate(xi)
        yi = na.concatenate(yi)
        zi = na.concatenate(zi)
        # We now have an identical set of indices that the base_region would
        # use to cut out the grids.  So what we want to do is take only
        # the points we want from these.
        self._indices = {}
        for grid in self._base_region._grids:
            ind_ind = na.where(grid_vals[self._base_indices] == grid.id-1)
            self._indices[grid.id-1] = ([xi[self._base_indices][ind_ind],
                                         yi[self._base_indices][ind_ind],
                                         zi[self._base_indices][ind_ind]])
        self._grids = self._base_region.pf.h.grids[self._indices.keys()]

    def _is_fully_enclosed(self, grid):
        return (self._indices[grid.id-1][0].size == grid.ActiveDimensions.prod())

    def _get_point_indices(self, grid, use_child_mask=True):
        # Yeah, if it's not true, we don't care.
        return self._indices[grid.id-1]

class AMRCylinderBase(AMR3DData):
    """
    We can define a cylinder (or disk) to act as a data object.
    """
    def __init__(self, center, normal, radius, height, fields=None,
                 pf=None, **kwargs):
        """
        By providing a *center*, a *normal*, a *radius* and a *height* we
        can define a cylinder of any proportion.  Only cells whose centers are
        within the cylinder will be selected.
        """
        AMR3DData.__init__(self, na.array(center), fields, pf, **kwargs)
        self._norm_vec = na.array(normal)/na.sqrt(na.dot(normal,normal))
        self.set_field_parameter("height_vector", self._norm_vec)
        self._height = height
        self._radius = radius
        self._d = -1.0 * na.dot(self._norm_vec, self.center)
        self._refresh_data()

    def _get_list_of_grids(self):
        H = na.sum(self._norm_vec.reshape((1,3,1)) * self.pf.h.gridCorners,
                   axis=1) + self._d
        D = na.sqrt(na.sum((self.pf.h.gridCorners -
                           self.center.reshape((1,3,1)))**2.0,axis=1))
        R = na.sqrt(D**2.0-H**2.0)
        self._grids = self.hierarchy.grids[
            ( (na.any(na.abs(H)<self._height,axis=0))
            & (na.any(R<self._radius,axis=0)
            & (na.logical_not((na.all(H>0,axis=0) | (na.all(H<0, axis=0)))) )
            ) ) ]
        self._grids = self.hierarchy.grids

    def _is_fully_enclosed(self, grid):
        corners = grid._corners.reshape((8,3,1))
        H = na.sum(self._norm_vec.reshape((1,3,1)) * corners,
                   axis=1) + self._d
        D = na.sqrt(na.sum((corners -
                           self.center.reshape((1,3,1)))**2.0,axis=1))
        R = na.sqrt(D**2.0-H**2.0)
        return (na.all(na.abs(H) < self._height, axis=0) \
            and na.all(R < self._radius, axis=0))

    @cache_mask
    def _get_cut_mask(self, grid):
        if self._is_fully_enclosed(grid):
            return True
        else:
            h = grid['x'] * self._norm_vec[0] \
              + grid['y'] * self._norm_vec[1] \
              + grid['z'] * self._norm_vec[2] \
              + self._d
            d = na.sqrt(
                (grid['x'] - self.center[0])**2.0
              + (grid['y'] - self.center[1])**2.0
              + (grid['z'] - self.center[2])**2.0
                )
            r = na.sqrt(d**2.0-h**2.0)
            cm = ( (na.abs(h) < self._height)
                 & (r < self._radius))
        return cm

class AMRRegionBase(AMR3DData):
    """
    AMRRegions are rectangular prisms of data.
    """
    def __init__(self, center, left_edge, right_edge, fields = None,
                 pf = None, **kwargs):
        """
        We create an object with a set of three *left_edge* coordinates,
        three *right_edge* coordinates, and a *center* that need not be the
        center.
        """
        AMR3DData.__init__(self, center, fields, pf, **kwargs)
        self.left_edge = left_edge
        self.right_edge = right_edge
        self._refresh_data()

    def _get_list_of_grids(self):
        self._grids, ind = self.pf.hierarchy.get_box_grids(self.left_edge,
                                                           self.right_edge)

    def _is_fully_enclosed(self, grid):
        return na.all( (grid._corners < self.right_edge)
                     & (grid._corners >= self.left_edge))

    @cache_mask
    def _get_cut_mask(self, grid):
        if self._is_fully_enclosed(grid):
            return True
        else:
            cm = ( (grid['x'] - 0.5*grid['dx'] < self.right_edge[0])
                 & (grid['x'] + 0.5*grid['dx'] >= self.left_edge[0])
                 & (grid['y'] - 0.5*grid['dy'] < self.right_edge[1])
                 & (grid['y'] + 0.5*grid['dy'] >= self.left_edge[1])
                 & (grid['z'] - 0.5*grid['dz'] < self.right_edge[2])
                 & (grid['z'] + 0.5*grid['dz'] >= self.left_edge[2]) )
        return cm

class AMRPeriodicRegionBase(AMR3DData):
    """
    AMRRegions are rectangular prisms of data.
    """
    def __init__(self, center, left_edge, right_edge, fields = None,
                 pf = None, **kwargs):
        """
        We create an object with a set of three *left_edge* coordinates,
        three *right_edge* coordinates, and a *center* that need not be the
        center.
        """
        AMR3DData.__init__(self, center, fields, pf, **kwargs)
        self.left_edge = na.array(left_edge)
        self.right_edge = na.array(right_edge)
        self._refresh_data()
        self.offsets = (na.mgrid[-1:1:3j,-1:1:3j,-1:1:3j] * \
                        (self.pf["DomainRightEdge"] -
                         self.pf["DomainLeftEdge"])[:,None,None,None])\
                       .transpose().reshape(27,3) # cached and in order

    def _get_list_of_grids(self):
        self._grids, ind = self.pf.hierarchy.get_periodic_box_grids(self.left_edge,
                                                                    self.right_edge)

    def _is_fully_enclosed(self, grid):
        offsets = na.array([-1,0,1])

        for off_x, off_y, off_z in self.offsets:
            region_left = [self.left_edge[0]+off_x,
                           self.left_edge[1]+off_y,self.left_edge[2]+off_z]
            region_right = [self.right_edge[0]+off_x,
                            self.right_edge[1]+off_y,self.right_edge[2]+off_z]
            if (na.all((grid._corners <= region_right) &
                       (grid._corners >= region_left))):
                return True
        return False

    @cache_mask
    def _get_cut_mask(self, grid):
        if self._is_fully_enclosed(grid):
            return True
        else:
            cm = na.zeros(grid.ActiveDimensions,dtype='bool')
            for off_x, off_y, off_z in self.offsets:
                cm = cm | ( (grid['x'] - grid['dx'] + off_x < self.right_edge[0])
                          & (grid['x'] + grid['dx'] + off_x >= self.left_edge[0])
                          & (grid['y'] - grid['dy'] + off_y < self.right_edge[1])
                          & (grid['y'] + grid['dy'] + off_y >= self.left_edge[1])
                          & (grid['z'] - grid['dz'] + off_z < self.right_edge[2])
                          & (grid['z'] + grid['dz'] + off_z >= self.left_edge[2]) )
            return cm

class AMRGridCollection(AMR3DData):
    """
    An arbitrary selection of grids, within which we accept all points.
    """
    def __init__(self, center, grid_list, fields = None, connection_pool = True,
                 pf = None, **kwargs):
        """
        By selecting an arbitrary *grid_list*, we can act on those grids.
        Child cells are not returned.
        """
        AMR3DData.__init__(self, center, fields, pf, **kwargs)
        self._grids = na.array(grid_list)
        self.fields = fields
        self.connection_pool = True

    def _get_list_of_grids(self):
        pass

    def _is_fully_enclosed(self, grid):
        return True

    @cache_mask
    def _get_cut_mask(self, grid):
        return na.ones(grid.ActiveDimensions, dtype='bool')

    def _get_point_indices(self, grid, use_child_mask=True):
        k = na.ones(grid.ActiveDimensions, dtype='bool')
        if use_child_mask:
            k[grid.child_indices] = False
        pointI = na.where(k == True)
        return pointI

class AMRSphereBase(AMR3DData):
    """
    A sphere of points
    """
    def __init__(self, center, radius, fields = None, pf = None, **kwargs):
        """
        The most famous of all the data objects, we define it via a
        *center* and a *radius*.
        """
        AMR3DData.__init__(self, center, fields, pf, **kwargs)
        if radius < self.hierarchy.get_smallest_dx():
            raise SyntaxError("Your radius is smaller than your finest cell!")
        self.set_field_parameter('radius',radius)
        self.radius = radius
        self._refresh_data()

    def _get_list_of_grids(self, field = None):
        grids,ind = self.hierarchy.find_sphere_grids(self.center, self.radius)
        # Now we sort by level
        grids = grids.tolist()
        grids.sort(key=lambda x: (x.Level, x.LeftEdge[0], x.LeftEdge[1], x.LeftEdge[2]))
        self._grids = na.array(grids)

    def _is_fully_enclosed(self, grid):
        corner_radius = na.sqrt(((grid._corners - self.center)**2.0).sum(axis=1))
        return na.all(corner_radius <= self.radius)

    @restore_grid_state # Pains me not to decorate with cache_mask here
    def _get_cut_mask(self, grid, field=None):
        # We have the *property* center, which is not necessarily
        # the same as the field_parameter
        if self._is_fully_enclosed(grid):
            return True # We do not want child masking here
        if not isinstance(grid, (FakeGridForParticles, GridChildMaskWrapper)) \
           and grid.id in self._cut_masks:
            return self._cut_masks[grid.id]
        cm = ( (grid["RadiusCode"]<=self.radius) & grid.child_mask )
        if not isinstance(grid, (FakeGridForParticles, GridChildMaskWrapper)):
            self._cut_masks[grid.id] = cm
        return cm

class AMRCoveringGrid(AMR3DData):
    """
    Covering grids represent fixed-resolution data over a given region.
    In order to achieve this goal -- for instance in order to obtain ghost
    zones -- grids up to and including the indicated level are included.
    No interpolation is done (as that would affect the 'power' on small
    scales) on the input data.
    """
    _spatial = True
    def __init__(self, level, left_edge, right_edge, dims, fields = None,
                 pf = None, num_ghost_zones = 0, use_pbar = True, **kwargs):
        """
        The data object returned will consider grids up to *level* in
        generating fixed resolution data between *left_edge* and *right_edge*
        that is *dims* (3-values) on a side.
        """
        AMR3DData.__init__(self, center=None, fields=fields, pf=pf, **kwargs)
        self.left_edge = na.array(left_edge)
        self.right_edge = na.array(right_edge)
        self.level = level
        self.ActiveDimensions = na.array(dims)
        self.dx, self.dy, self.dz = (self.right_edge-self.left_edge) \
                                  / self.ActiveDimensions
        self.data["dx"] = self.dx
        self.data["dy"] = self.dy
        self.data["dz"] = self.dz
        self._num_ghost_zones = num_ghost_zones
        self._use_pbar = use_pbar
        self._refresh_data()

    def _get_list_of_grids(self):
        if na.any(self.left_edge < self.pf["DomainLeftEdge"]) or \
           na.any(self.right_edge > self.pf["DomainRightEdge"]):
            grids,ind = self.pf.hierarchy.get_periodic_box_grids(
                            self.left_edge, self.right_edge)
            ind = slice(None)
        else:
            grids,ind = self.pf.hierarchy.get_box_grids(
                            self.left_edge, self.right_edge)
        level_ind = na.where(self.pf.hierarchy.gridLevels.ravel()[ind] <= self.level)
        sort_ind = na.argsort(self.pf.h.gridLevels.ravel()[ind][level_ind])
        self._grids = self.pf.hierarchy.grids[ind][level_ind][(sort_ind,)]

    def extract_region(self, indices):
        mylog.error("Sorry, dude, do it yourself, it's already in 3-D.")

    def _refresh_data(self):
        AMR3DData._refresh_data(self)
        self['dx'] = self.dx * na.ones(self.ActiveDimensions, dtype='float64')
        self['dy'] = self.dy * na.ones(self.ActiveDimensions, dtype='float64')
        self['dz'] = self.dz * na.ones(self.ActiveDimensions, dtype='float64')

    def get_data(self, field=None):
        self._get_list_of_grids()
        # We don't generate coordinates here.
        if field == None:
            fields_to_get = self.fields
        else:
            fields_to_get = ensure_list(field)
        for field in fields_to_get:
            if self.data.has_key(field):
                continue
            mylog.debug("Getting field %s from %s possible grids",
                       field, len(self._grids))
            self[field] = na.zeros(self.ActiveDimensions, dtype='float64') -999
            if self._use_pbar: pbar = \
                    get_pbar('Searching grids for values ', len(self._grids))
            for i,grid in enumerate(self._grids):
                if self._use_pbar: pbar.update(i)
                self._get_data_from_grid(grid, field)
                if not na.any(self[field] == -999): break
            if self._use_pbar: pbar.finish()
            if na.any(self[field] == -999):# and self.dx < self.hierarchy.grids[0].dx:
                print "COVERING PROBLEM", na.where(self[field]==-999)[0].size
                print na.where(self[field]==-999)
                return
                raise KeyError

    def flush_data(self, field=None):
        """
        Any modifications made to the data in this object are pushed back
        to the originating grids, except the cells where those grids are both
        below the current level `and` have child cells.
        """
        self._get_list_of_grids()
        # We don't generate coordinates here.
        if field == None:
            fields_to_get = self.fields
        else:
            fields_to_get = ensure_list(field)
        for field in fields_to_get:
            mylog.debug("Flushing field %s to %s possible grids",
                       field, len(self._grids))
            for grid in self._grids:
                self._flush_data_to_grid(grid, field)

    @restore_grid_state
    def _get_data_from_grid(self, grid, fields):
        ll = int(grid.Level == self.level)
        g_dx = na.array([grid.dx, grid.dy, grid.dz])
        c_dx = na.array([self.dx, self.dy, self.dz])
        g_fields = [grid[field] for field in ensure_list(fields)]
        c_fields = [self[field] for field in ensure_list(fields)]
        PointCombine.DataCubeRefine(
            grid.LeftEdge, g_dx, g_fields, grid.child_mask,
            self.left_edge, self.right_edge, c_dx, c_fields,
            ll, self.pf["DomainLeftEdge"], self.pf["DomainRightEdge"])

    def _flush_data_to_grid(self, grid, fields):
        ll = int(grid.Level == self.level)
        g_dx = na.array([grid.dx, grid.dy, grid.dz])
        c_dx = na.array([self.dx, self.dy, self.dz])
        g_fields = []
        for field in ensure_list(fields):
            if not grid.has_key(field): grid[field] = \
               na.zeros(grid.ActiveDimensions, dtype=self[field].dtype)
            g_fields.append(grid[field])
        c_fields = [self[field] for field in ensure_list(fields)]
        PointCombine.DataCubeReplace(
            grid.LeftEdge, g_dx, g_fields, grid.child_mask,
            self.left_edge, self.right_edge, c_dx, c_fields,
            ll, self.pf["DomainLeftEdge"], self.pf["DomainRightEdge"])

class AMRSmoothedCoveringGrid(AMRCoveringGrid):
    def __init__(self, *args, **kwargs):
        dlog2 = na.log10(kwargs['dims'])/na.log10(2)
        if not na.all(na.floor(dlog2) == na.ceil(dlog2)):
            mylog.warning("Must be power of two dimensions")
            #raise ValueError
        kwargs['num_ghost_zones'] = 0
        AMRCoveringGrid.__init__(self, *args, **kwargs)
        if na.any(self.left_edge == self.pf["DomainLeftEdge"]):
            self.left_edge += self.dx
            self.ActiveDimensions -= 1
        if na.any(self.right_edge == self.pf["DomainRightEdge"]):
            self.right_edge -= self.dx
            self.ActiveDimensions -= 1

    def _get_list_of_grids(self):
        if na.any(self.left_edge - self.dx < self.pf["DomainLeftEdge"]) or \
           na.any(self.right_edge + self.dx > self.pf["DomainRightEdge"]):
            grids,ind = self.pf.hierarchy.get_periodic_box_grids(
                            self.left_edge - self.dx, self.right_edge + self.dx)
            ind = slice(None)
        else:
            grids,ind = self.pf.hierarchy.get_box_grids(
                            self.left_edge - self.dx, self.right_edge + self.dx)
        level_ind = na.where(self.pf.hierarchy.gridLevels.ravel()[ind] <= self.level)
        sort_ind = na.argsort(self.pf.h.gridLevels.ravel()[ind][level_ind])
        self._grids = self.pf.hierarchy.grids[ind][level_ind][(sort_ind,)]

    def _get_level_array(self, level, fields):
        fields = ensure_list(fields)
        # We assume refinement by a factor of two
        rf = float(self.pf["RefineBy"]**(self.level - level))
        dims = na.maximum(1,self.ActiveDimensions/rf) + 2
        dx = (self.right_edge-self.left_edge)/(dims-2)
        x,y,z = (na.mgrid[0:dims[0],0:dims[1],0:dims[2]].astype('float64')+0.5)\
              * dx[0]
        x += self.left_edge[0] - dx[0]
        y += self.left_edge[1] - dx[1]
        z += self.left_edge[2] - dx[2]
        offsets = [self['cd%s' % ax]*0.5 for ax in 'xyz']
        bounds = [self.left_edge[0]-offsets[0], self.right_edge[0]+offsets[0],
                  self.left_edge[1]-offsets[1], self.right_edge[1]+offsets[1],
                  self.left_edge[2]-offsets[2], self.right_edge[2]+offsets[2]]
        fake_grid = {'x':x,'y':y,'z':z,'dx':dx[0],'dy':dx[1],'dz':dx[2]}
        for ax in 'xyz': self['cd%s'%ax] = fake_grid['d%s'%ax]
        for field in fields:
            # Generate the new grid field
            if field in self.pf.field_info and self.pf.field_info[field].take_log:
                interpolator = TrilinearFieldInterpolator(
                                na.log10(self[field]), bounds, ['x','y','z'],
                                truncate = True)
                self[field] = 10**interpolator(fake_grid)
            else:
                interpolator = TrilinearFieldInterpolator(
                                self[field], bounds, ['x','y','z'],
                                truncate = True)
                self[field] = interpolator(fake_grid)
        return fake_grid

    def get_data(self, field=None):
        self._get_list_of_grids()
        # We don't generate coordinates here.
        if field == None:
            fields_to_get = self.fields
        else:
            fields_to_get = ensure_list(field)
        for field in fields_to_get:
            grid_count = 0
            if self.data.has_key(field):
                continue
            mylog.debug("Getting field %s from %s possible grids",
                       field, len(self._grids))
            self[field] = na.zeros(self.ActiveDimensions, dtype='float64') -999
            if self._use_pbar: pbar = \
                    get_pbar('Searching grids for values ', len(self._grids))
            # How do we find out the root grid base dx?
            idims = na.array([3,3,3])
            dx = na.minimum((self.right_edge-self.left_edge)/(idims-2),
                            self.pf.h.grids[0].dx)
            idims = na.floor((self.right_edge-self.left_edge)/dx) + 2
            for ax in 'xyz': self['cd%s'%ax] = dx[0]
            self[field] = na.zeros(idims,dtype='float64')-999
            for level in range(self.level+1):
                for grid in self.select_grids(level):
                    if self._use_pbar: pbar.update(grid_count)
                    self._get_data_from_grid(grid, field)
                    grid_count += 1
                if level < self.level: self._get_level_array(level+1, field)
            self[field] = self[field][1:-1,1:-1,1:-1]
            if self._use_pbar: pbar.finish()
        
    @restore_grid_state
    def _get_data_from_grid(self, grid, fields):
        fields = ensure_list(fields)
        g_dx = na.array([grid.dx, grid.dy, grid.dz])
        c_dx = na.array([self['cdx'],self['cdy'],self['cdz']])
        g_fields = [grid[field] for field in fields]
        c_fields = [self[field] for field in fields]
        total = PointCombine.DataCubeRefine(
            grid.LeftEdge, g_dx, g_fields, grid.child_mask,
            self.left_edge-c_dx, self.right_edge+c_dx,
            c_dx, c_fields,
            1, self.pf["DomainLeftEdge"], self.pf["DomainRightEdge"])

    def flush_data(self, *args, **kwargs):
        raise KeyError("Can't do this")


class EnzoOrthoRayBase(AMROrthoRayBase): pass
class EnzoRayBase(AMRRayBase): pass
class EnzoSliceBase(AMRSliceBase): pass
class EnzoCuttingPlaneBase(AMRCuttingPlaneBase): pass
class EnzoProjBase(AMRProjBase): pass
class EnzoCylinderBase(AMRCylinderBase): pass
class EnzoRegionBase(AMRRegionBase): pass
class EnzoPeriodicRegionBase(AMRPeriodicRegionBase): pass
class EnzoGridCollection(AMRGridCollection): pass
class EnzoSphereBase(AMRSphereBase): pass
class EnzoCoveringGrid(AMRCoveringGrid): pass
class EnzoSmoothedCoveringGrid(AMRSmoothedCoveringGrid): pass
<|MERGE_RESOLUTION|>--- conflicted
+++ resolved
@@ -1004,12 +1004,8 @@
                     args = []
                     args += self.__retval_coords[grid2.id] + [self.__retval_fields[grid2.id]]
                     args += self.__retval_coords[grid1.id] + [self.__retval_fields[grid1.id]]
-<<<<<<< HEAD
-                    args.append(int(grid2.dx / grid1.dx))
-=======
                     # Refinement factor, which is same in all directions
                     args.append(int(grid2.dx / grid1.dx)) 
->>>>>>> f4570000
                     args.append(na.ones(args[0].shape, dtype='int64'))
                     kk = PointCombine.CombineGrids(*args)
                     goodI = args[-1].astype('bool')
