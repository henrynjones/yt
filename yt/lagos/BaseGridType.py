--- conflicted
+++ resolved
@@ -451,91 +451,3 @@
         na.add(new_field, cg[field][:-1,:-1,:-1], new_field)
         na.multiply(new_field, 0.125, new_field)
         return new_field
-
-<<<<<<< HEAD
-class GadgetGrid(AMRGridPatch):
-
-    _id_offset = 0
-
-    def __init__(self, id, filename, hierarchy, **kwargs):
-        AMRGridPatch.__init__(self, id, hierarchy = hierarchy)
-        self.id = id
-        self.filename = filename
-        self.Children = [] #grid objects
-        self.Parent = None
-        self.Level = 0
-        self.LeftEdge = [0,0,0]
-        self.RightEdge = [0,0,0]
-        self.IsLeaf = False
-        self.N = 0
-        self.Address = ''
-        self.NumberOfParticles = self.N
-        self.ActiveDimensions = na.array([0,0,0])
-        self._id_offset = 0
-        self.start_index = na.array([0,0,0])
-        
-        for key,val in kwargs.items():
-            if key in dir(self):
-                #if it's one of the predefined values
-                setattr(self,key,val)
-        
-    #def __repr__(self):
-    #    return "GadgetGrid_%04i" % (self.Address)
-    
-    def get_global_startindex(self):
-        return self.start_index
-        
-    def _prepare_grid(self):
-        #all of this info is already included in the snapshots
-        pass
-        #h = self.hierarchy
-        #h.grid_levels[self.Address,0]=self.Level
-        #h.grid_left_edge[self.Address,:]=self.LeftEdge[:]
-        #h.grid_right_edge[self.Address,:]=self.RightEdge[:]
-    
-    def _setup_dx(self):
-        # So first we figure out what the index is.  We don't assume
-        # that dx=dy=dz , at least here.  We probably do elsewhere.
-        id = self.id
-        LE, RE = self.LeftEdge,self.RightEdge
-        self.dds = na.array((RE-LE)/self.ActiveDimensions)
-        if self.pf["TopGridRank"] < 2: self.dds[1] = 1.0
-        if self.pf["TopGridRank"] < 3: self.dds[2] = 1.0
-        self.data['dx'], self.data['dy'], self.data['dz'] = self.dds
-=======
-class TigerGrid(AMRGridPatch):
-    _id_offset = 0
-
-    def __init__(self, id, hierarchy, left_edge, right_edge, left_dims, right_dims):
-        AMRGridPatch.__init__(self, id, hierarchy = hierarchy)
-        self.LeftEdge = left_edge
-        self.RightEdge = right_edge
-        self.Level = 0
-        self.NumberOfParticles = 0
-        self.left_dims = na.array(left_dims, dtype='int32')
-        self.right_dims = na.array(right_dims, dtype='int32')
-        self.ActiveDimensions = self.right_dims - self.left_dims
-        self.Parent = None
-        self.Children = []
-
-    @property
-    def child_mask(self):
-        return na.ones(self.ActiveDimensions, dtype='int32')
-
-    def __repr__(self):
-        return "TigerGrid_%04i (%s)" % (self.id, self.ActiveDimensions)
-
-
-class FLASHGrid(AMRGridPatch):
-    _id_offset = 1
-    #__slots__ = ["_level_id", "stop_index"]
-    def __init__(self, id, hierarchy, level):
-        AMRGridPatch.__init__(self, id, filename = hierarchy.hierarchy_filename,
-                              hierarchy = hierarchy)
-        self.Parent = None
-        self.Children = []
-        self.Level = level
-
-    def __repr__(self):
-        return "FLASHGrid_%04i (%s)" % (self.id, self.ActiveDimensions)
->>>>>>> 3dbad970
