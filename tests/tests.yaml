answer_tests:

  local_art_003: # PR 3081, 3101
    - yt/frontends/art/tests/test_outputs.py:test_d9p

  local_amrvac_008: # PR 2945
    - yt/frontends/amrvac/tests/test_outputs.py:test_domain_size
    - yt/frontends/amrvac/tests/test_outputs.py:test_bw_polar_2d
    - yt/frontends/amrvac/tests/test_outputs.py:test_blastwave_cartesian_3D
    - yt/frontends/amrvac/tests/test_outputs.py:test_blastwave_spherical_2D
    - yt/frontends/amrvac/tests/test_outputs.py:test_blastwave_cylindrical_3D
    - yt/frontends/amrvac/tests/test_outputs.py:test_khi_cartesian_2D
    - yt/frontends/amrvac/tests/test_outputs.py:test_khi_cartesian_3D
    - yt/frontends/amrvac/tests/test_outputs.py:test_jet_cylindrical_25D
    - yt/frontends/amrvac/tests/test_outputs.py:test_riemann_cartesian_175D
    - yt/frontends/amrvac/tests/test_outputs.py:test_rmi_cartesian_dust_2D

  local_arepo_010:  # PR 3386
    - yt/frontends/arepo/tests/test_outputs.py:test_arepo_bullet
    - yt/frontends/arepo/tests/test_outputs.py:test_arepo_tng59
    - yt/frontends/arepo/tests/test_outputs.py:test_index_override
    - yt/frontends/arepo/tests/test_outputs.py:test_arepo_cr

  local_artio_004:
    - yt/frontends/artio/tests/test_outputs.py:test_sizmbhloz

  local_athena_011:  # PR 3971
    - yt/frontends/athena/tests/test_outputs.py:test_cloud
    - yt/frontends/athena/tests/test_outputs.py:test_blast
    - yt/frontends/athena/tests/test_outputs.py:test_stripping

  local_athena_pp_006:
    # disabling disk test for now until we have better support
    # for this dataset
    #- yt/frontends/athena_pp/tests/test_outputs.py:test_disk
    - yt/frontends/athena_pp/tests/test_outputs.py:test_AM06

<<<<<<< HEAD
  local_chimera_002: #PR 3638
    - yt/frontends/chimera/tests/test_outputs.py:test_multimesh
    - yt/frontends/chimera/tests/test_outputs.py:test_2D
    - yt/frontends/chimera/tests/test_outputs.py:test_3D

=======
>>>>>>> e9023b3e
  local_chombo_006:
    - yt/frontends/chombo/tests/test_outputs.py:test_gc
    - yt/frontends/chombo/tests/test_outputs.py:test_tb
    - yt/frontends/chombo/tests/test_outputs.py:test_iso
    - yt/frontends/chombo/tests/test_outputs.py:test_zp
    - yt/frontends/chombo/tests/test_outputs.py:test_kho

  local_enzo_009:  # PR 3856
    - yt/frontends/enzo/tests/test_outputs.py:test_moving7
    - yt/frontends/enzo/tests/test_outputs.py:test_galaxy0030
    - yt/frontends/enzo/tests/test_outputs.py:test_toro1d
    - yt/frontends/enzo/tests/test_outputs.py:test_kh2d
    - yt/frontends/enzo/tests/test_outputs.py:test_ecp
    - yt/frontends/enzo/tests/test_outputs.py:test_nuclei_density_fields

  local_enzo_e_004:  # PR 3971
    - yt/frontends/enzo_e/tests/test_outputs.py:test_hello_world
    - yt/frontends/enzo_e/tests/test_outputs.py:test_particle_fields

  local_fits_004:
    - yt/frontends/fits/tests/test_outputs.py:test_grs
    - yt/frontends/fits/tests/test_outputs.py:test_velocity_field
    - yt/frontends/fits/tests/test_outputs.py:test_acis
    - yt/frontends/fits/tests/test_outputs.py:test_A2052

  local_flash_013:
    - yt/frontends/flash/tests/test_outputs.py:test_sloshing
    - yt/frontends/flash/tests/test_outputs.py:test_wind_tunnel
    - yt/frontends/flash/tests/test_outputs.py:test_fid_1to3_b1

  local_gadget_008:  # PR 3258
    - yt/frontends/gadget/tests/test_outputs.py:test_iso_collapse
    - yt/frontends/gadget/tests/test_outputs.py:test_pid_uniqueness
    - yt/frontends/gadget/tests/test_outputs.py:test_bigendian_field_access
    - yt/frontends/gadget/tests/test_outputs.py:test_magneticum

  local_gamer_011:  # PR 3971
    - yt/frontends/gamer/tests/test_outputs.py:test_jet
    - yt/frontends/gamer/tests/test_outputs.py:test_psiDM
    - yt/frontends/gamer/tests/test_outputs.py:test_plummer
    - yt/frontends/gamer/tests/test_outputs.py:test_mhdvortex
    - yt/frontends/gamer/tests/test_outputs.py:test_jiw

  local_gdf_002:
    - yt/frontends/gdf/tests/test_outputs_nose.py:test_sedov_tunnel

  local_gizmo_007:  # PR 2909
    - yt/frontends/gizmo/tests/test_outputs.py:test_gizmo_64

  local_halos_011:  # PR 3325
    - yt/frontends/ahf/tests/test_outputs.py:test_fields_ahf_halos
    - yt/frontends/owls_subfind/tests/test_outputs.py:test_fields_g1
    - yt/frontends/owls_subfind/tests/test_outputs.py:test_fields_g8
    - yt/frontends/gadget_fof/tests/test_outputs.py:test_fields_g5
    - yt/frontends/gadget_fof/tests/test_outputs.py:test_fields_g42

  local_owls_007:  # PR 2909
    - yt/frontends/owls/tests/test_outputs.py:test_snapshot_033
    - yt/frontends/owls/tests/test_outputs.py:test_OWLS_particlefilter

  local_pw_044:  # PR 3640
    - yt/visualization/tests/test_plotwindow.py:test_attributes
    - yt/visualization/tests/test_particle_plot.py:test_particle_projection_answers
    - yt/visualization/tests/test_particle_plot.py:test_particle_projection_filter
    - yt/visualization/tests/test_particle_plot.py:test_particle_phase_answers
    - yt/visualization/tests/test_raw_field_slices.py:test_raw_field_slices
    - yt/visualization/tests/test_callbacks.py:test_axis_manipulations

  local_tipsy_008:  # PR 2909
    - yt/frontends/tipsy/tests/test_outputs.py:test_pkdgrav
    - yt/frontends/tipsy/tests/test_outputs.py:test_gasoline_dmonly
    - yt/frontends/tipsy/tests/test_outputs.py:test_tipsy_galaxy

  local_varia_016:
    - yt/frontends/moab/tests/test_c5.py:test_cantor_5
    - yt/fields/tests/test_xray_fields.py:test_sloshing_apec
    - yt/fields/tests/test_xray_fields.py:test_d9p_cloudy
    - yt/fields/tests/test_xray_fields.py:test_d9p_cloudy_local

  local_unstructured_012:
    - yt/visualization/volume_rendering/tests/test_mesh_render.py:test_composite_mesh_render
    - yt/visualization/volume_rendering/tests/test_mesh_render.py:test_composite_mesh_render_pyembree
    - yt/visualization/volume_rendering/tests/test_mesh_render.py:test_hex20_render
    - yt/visualization/volume_rendering/tests/test_mesh_render.py:test_hex20_render_pyembree
    - yt/visualization/volume_rendering/tests/test_mesh_render.py:test_hex8_render
    - yt/visualization/volume_rendering/tests/test_mesh_render.py:test_hex8_render_pyembree
    - yt/visualization/volume_rendering/tests/test_mesh_render.py:test_perspective_mesh_render
    - yt/visualization/volume_rendering/tests/test_mesh_render.py:test_perspective_mesh_render_pyembree
    - yt/visualization/volume_rendering/tests/test_mesh_render.py:test_surface_mesh_render
    - yt/visualization/volume_rendering/tests/test_mesh_render.py:test_surface_mesh_render_pyembree
    - yt/visualization/volume_rendering/tests/test_mesh_render.py:test_tet10_render
    - yt/visualization/volume_rendering/tests/test_mesh_render.py:test_tet10_render_pyembree
    - yt/visualization/volume_rendering/tests/test_mesh_render.py:test_tet4_render
    - yt/visualization/volume_rendering/tests/test_mesh_render.py:test_tet4_render_pyembree
    - yt/visualization/volume_rendering/tests/test_mesh_render.py:test_wedge6_render
    - yt/visualization/volume_rendering/tests/test_mesh_render.py:test_wedge6_render_pyembree

  local_boxlib_011:
    - yt/frontends/boxlib/tests/test_outputs.py:test_radadvect
    - yt/frontends/boxlib/tests/test_outputs.py:test_radtube
    - yt/frontends/boxlib/tests/test_outputs.py:test_star
    - yt/frontends/boxlib/tests/test_outputs.py:test_OrionDataset
    - yt/frontends/boxlib/tests/test_outputs.py:test_CastroDataset
    - yt/frontends/boxlib/tests/test_outputs.py:test_RT_particles
    - yt/frontends/boxlib/tests/test_outputs.py:test_units_override
    - yt/frontends/boxlib/tests/test_outputs.py:test_raw_fields

  local_boxlib_particles_010:
    - yt/frontends/boxlib/tests/test_outputs.py:test_LyA
    - yt/frontends/boxlib/tests/test_outputs.py:test_nyx_particle_io
    - yt/frontends/boxlib/tests/test_outputs.py:test_castro_particle_io
    - yt/frontends/boxlib/tests/test_outputs.py:test_langmuir
    - yt/frontends/boxlib/tests/test_outputs.py:test_plasma
    - yt/frontends/boxlib/tests/test_outputs.py:test_beam
    - yt/frontends/boxlib/tests/test_outputs.py:test_warpx_particle_io
    - yt/frontends/boxlib/tests/test_outputs.py:test_NyxDataset
    - yt/frontends/boxlib/tests/test_outputs.py:test_WarpXDataset

  local_ramses_005:  # PR 3856
    - yt/frontends/ramses/tests/test_outputs.py:test_output_00080

  local_ytdata_008:
    - yt/frontends/ytdata/tests/test_outputs.py:test_datacontainer_data
    - yt/frontends/ytdata/tests/test_outputs.py:test_grid_datacontainer_data
    - yt/frontends/ytdata/tests/test_outputs.py:test_spatial_data
    - yt/frontends/ytdata/tests/test_outputs.py:test_profile_data
    - yt/frontends/ytdata/tests/test_outputs.py:test_nonspatial_data
    - yt/frontends/ytdata/tests/test_old_outputs.py:test_old_datacontainer_data
    - yt/frontends/ytdata/tests/test_old_outputs.py:test_old_grid_datacontainer_data
    - yt/frontends/ytdata/tests/test_old_outputs.py:test_old_spatial_data
    - yt/frontends/ytdata/tests/test_old_outputs.py:test_old_profile_data
    - yt/frontends/ytdata/tests/test_old_outputs.py:test_old_nonspatial_data

  local_axialpix_009: # PR 3818
    - yt/geometry/coordinates/tests/test_axial_pixelization.py:test_axial_pixelization

  local_cylindrical_background_014:  # PR 3818
    - yt/geometry/coordinates/tests/test_cylindrical_coordinates.py:test_noise_plots

  local_spherical_background_008:  # PR 3818
    - yt/geometry/coordinates/tests/test_spherical_coordinates.py:test_noise_plots

  #local_particle_trajectory_001:
  #  - yt/data_objects/tests/test_particle_trajectories.py

  local_nc4_cm1_002: # PR  2176, 2998
    - yt/frontends/nc4_cm1/tests/test_outputs.py:test_cm1_mesh_fields

  local_cf_radial_002: # PR  1990
    - yt/frontends/cf_radial/tests/test_outputs.py:test_cfradial_grid_field_values

other_tests:
  unittests:
     - "--exclude=test_mesh_slices"  # disable randomly failing test
     - "--ignore=test_outputs_pytest"
     - "--ignore-files=test_load_errors.py"
     - "--ignore-files=test_commons.py"
     - "--ignore-files=test_line_annotation_unit.py"
     - "--ignore-files=test_load_sample.py"
     - "--ignore-files=test_field_access_pytest.py"
     - "--ignore-files=test_ambiguous_fields.py"
     - "--ignore-files=test_eps_writer.py"
     - "--ignore-files=test_save.py"
     - "--ignore-files=test_registration.py"
     - "--ignore-files=test_invalid_origin.py"
     - "--ignore-files=test_load_archive\\.py"
     - "--ignore-file=test_on_demand_imports\\.py"
     - "--ignore-files=test_outputs_pytest\\.py"
     - "--ignore-files=test_normal_plot_api\\.py"
     - "--ignore-file=test_file_sanitizer\\.py"
     - "--ignore-files=test_version\\.py"
     - "--ignore-file=test_add_field\\.py"
     - "--exclude-test=yt.frontends.gdf.tests.test_outputs.TestGDF"
     - "--exclude-test=yt.frontends.adaptahop.tests.test_outputs"
     - "--exclude-test=yt.frontends.stream.tests.test_stream_particles.test_stream_non_cartesian_particles"
  cookbook:
     - 'doc/source/cookbook/tests/test_cookbook.py'<|MERGE_RESOLUTION|>--- conflicted
+++ resolved
@@ -35,14 +35,11 @@
     #- yt/frontends/athena_pp/tests/test_outputs.py:test_disk
     - yt/frontends/athena_pp/tests/test_outputs.py:test_AM06
 
-<<<<<<< HEAD
   local_chimera_002: #PR 3638
     - yt/frontends/chimera/tests/test_outputs.py:test_multimesh
     - yt/frontends/chimera/tests/test_outputs.py:test_2D
     - yt/frontends/chimera/tests/test_outputs.py:test_3D
 
-=======
->>>>>>> e9023b3e
   local_chombo_006:
     - yt/frontends/chombo/tests/test_outputs.py:test_gc
     - yt/frontends/chombo/tests/test_outputs.py:test_tb
