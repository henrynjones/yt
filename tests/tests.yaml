--- conflicted
+++ resolved
@@ -181,11 +181,8 @@
      - '--ignore-files=test_load_errors.py'
      - '--ignore-files=test_commons.py'
      - '--ignore-files=test_load_sample.py'
-<<<<<<< HEAD
      - '--ignore-files=test_field_access_pytest.py'
-=======
      - '--ignore-files=test_ambiguous_fields.py'
->>>>>>> cb92ba2a
      - '--exclude-test=yt.frontends.gdf.tests.test_outputs.TestGDF'
   cookbook:
      - 'doc/source/cookbook/tests/test_cookbook.py'